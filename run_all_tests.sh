--- conflicted
+++ resolved
@@ -14,12 +14,8 @@
 #  - Checkstyle checks as errors.
 #  - Native unit & integration tests that do not require a JVM.
 # See build definitions of the modules for more.
-<<<<<<< HEAD
-mvn verify \
+mvn install \
   -DskipTests \
-=======
-mvn install \
->>>>>>> 4ee86002
   --activate-profiles ci-build \
   -Drust.compiler.version="stable"
 
