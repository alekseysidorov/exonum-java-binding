package com.exonum.binding.proxy;

import static com.exonum.binding.proxy.StoragePreconditions.checkCanModify;
import static com.exonum.binding.proxy.StoragePreconditions.checkIndexPrefix;
import static com.exonum.binding.proxy.StoragePreconditions.checkStorageKey;
import static com.exonum.binding.proxy.StoragePreconditions.checkStorageValue;
import static com.exonum.binding.proxy.StoragePreconditions.checkValid;

/**
 * A MapIndex is an index that maps keys to values. A map cannot contain duplicate keys;
 * each key corresponds to at most one value.
 *
 * <p>The "destructive" methods of the map, i.e., the one that change the map contents,
 * are specified to throw {@link UnsupportedOperationException} if
 * the map has been created with a read-only database view.
 *
 * <p>The map implementation does not permit null keys and values.
 *
 * <p>As any native proxy, the map <em>must be closed</em> when no longer needed.
 * Subsequent use of the closed map is prohibited and will result in {@link IllegalStateException}.
 */
public class MapIndexProxy extends AbstractNativeProxy {
  // TODO: consider moving 'dbView' to a super class as 'parents'
  //       (= objects that must not be deleted before this)
  private final View dbView;

  private final ViewModificationCounter modCounter;

<<<<<<< HEAD
  @ImproveDocs(assignee = "dt")
  public MapIndexProxy(byte[] prefix, View view) {
    super(nativeCreate(checkIndexPrefix(prefix), view.getNativeHandle()),
=======
  /**
   * Creates a new MapIndexProxy.
   *
   * @param view a database view. Must be valid.
   *             If a view is read-only, "destructive" operations are not permitted.
   * @param prefix a unique identifier of this map in the underlying storage
   * @throws IllegalStateException if the view is not valid
   * @throws IllegalArgumentException if the prefix has zero size
   * @throws NullPointerException if any argument is null
   */
  public MapIndexProxy(View view, byte[] prefix) {
    super(nativeCreate(view.getNativeHandle(), checkIndexPrefix(prefix)),
>>>>>>> 2a4267fd
        true);
    this.dbView = view;
    modCounter = ViewModificationCounter.getInstance();
  }

  /**
   * Returns true if this map contains a mapping for the specified key.
   *
   * @throws NullPointerException if the key is null
   * @throws IllegalStateException if this map is not valid
   */
  public boolean containsKey(byte[] key) {
    return nativeContainsKey(getNativeHandle(), checkStorageKey(key));
  }

  /**
   * Puts a new key-value pair into the map. If this map already contains
   * a mapping for the specified key, overwrites the old value with the specified value.
   *
   * @param key a storage key
   * @param value a storage value to associate with the key
   * @throws NullPointerException if any argument is null
   * @throws IllegalStateException if this map is not valid
   * @throws UnsupportedOperationException if this map is read-only
   */
  public void put(byte[] key, byte[] value) {
    notifyModified();
    nativePut(getNativeHandle(), checkStorageKey(key), checkStorageValue(value));
  }

  /**
   * Returns the value associated with the specified key,
   * or {@code null} if there is no mapping for the key.
   *
   * @param key a storage key
   * @return the value mapped to the specified key,
   *         or {@code null} if this map contains no mapping for the key.
   * @throws NullPointerException if the key is null
   * @throws IllegalStateException if this map is not valid
   */
  public byte[] get(byte[] key) {
    return nativeGet(getNativeHandle(), checkStorageKey(key));
  }

  /**
   * Removes the value mapped to the specified key from the map.
   * If there is no such mapping, has no effect.
   *
   * @param key a storage key
   * @throws NullPointerException if the key is null
   * @throws IllegalStateException if this map is not valid
   * @throws UnsupportedOperationException if this map is read-only
   */
  public void remove(byte[] key) {
    notifyModified();
    nativeRemove(getNativeHandle(), checkStorageKey(key));
  }

  /**
   * Returns an iterator over the map keys. Must be explicitly closed.
   *
   * <p>Any destructive operation on the same {@link Fork} this map uses
   * (but not necessarily on <em>this map</em>) will invalidate the iterator.
   *
   * @throws IllegalStateException if this map is not valid
   */
  // TODO(dt): consider creating a subclass (RustByteIter) so that you don't have to put a
  // type parameter?
  public RustIter<byte[]> keys() {
    return new ConfigurableRustIter<>(nativeCreateKeysIter(getNativeHandle()),
        this::nativeKeysIterNext,
        this::nativeKeysIterFree,
        dbView,
        modCounter);
  }

  /**
   * Returns an iterator over the map values. Must be explicitly closed.
   *
   * <p>Any destructive operation on the same {@link Fork} this map uses
   * (but not necessarily on <em>this map</em>) will invalidate the iterator.
   *
   * @throws IllegalStateException if this map is not valid
   */
  public RustIter<byte[]> values() {
    return new ConfigurableRustIter<>(nativeCreateValuesIter(getNativeHandle()),
          this::nativeValuesIterNext,
          this::nativeValuesIterFree,
          dbView,
          modCounter);
  }

  /**
   * Removes all of the key-value pairs from the map.
   * The map will be empty after this method returns.
   *
   * @throws IllegalStateException if this map is not valid
   * @throws UnsupportedOperationException if this map is read-only
   */
  public void clear() {
    notifyModified();
    nativeClear(getNativeHandle());
  }

  private void notifyModified() {
    modCounter.notifyModified(checkCanModify(dbView));
  }

  @Override
  void disposeInternal() {
    checkValid(dbView);
    nativeFree(getNativeHandle());
  }

  private static native long nativeCreate(byte[] prefix, long viewNativeHandle);

  private native boolean nativeContainsKey(long nativeHandle, byte[] key);

  private native void nativePut(long nativeHandle, byte[] key, byte[] value);

  private native byte[] nativeGet(long nativeHandle, byte[] key);

  private native void nativeRemove(long nativeHandle, byte[] key);

  private native long nativeCreateKeysIter(long nativeHandle);

  private native byte[] nativeKeysIterNext(long iterNativeHandle);

  private native void nativeKeysIterFree(long iterNativeHandle);

  private native long nativeCreateValuesIter(long nativeHandle);

  private native byte[] nativeValuesIterNext(long iterNativeHandle);

  private native void nativeValuesIterFree(long iterNativeHandle);

  private native void nativeClear(long nativeHandle);

  private native void nativeFree(long nativeHandle);

}<|MERGE_RESOLUTION|>--- conflicted
+++ resolved
@@ -26,24 +26,18 @@
 
   private final ViewModificationCounter modCounter;
 
-<<<<<<< HEAD
-  @ImproveDocs(assignee = "dt")
-  public MapIndexProxy(byte[] prefix, View view) {
-    super(nativeCreate(checkIndexPrefix(prefix), view.getNativeHandle()),
-=======
   /**
    * Creates a new MapIndexProxy.
    *
+   * @param prefix a unique identifier of this map in the underlying storage
    * @param view a database view. Must be valid.
    *             If a view is read-only, "destructive" operations are not permitted.
-   * @param prefix a unique identifier of this map in the underlying storage
    * @throws IllegalStateException if the view is not valid
    * @throws IllegalArgumentException if the prefix has zero size
    * @throws NullPointerException if any argument is null
    */
-  public MapIndexProxy(View view, byte[] prefix) {
-    super(nativeCreate(view.getNativeHandle(), checkIndexPrefix(prefix)),
->>>>>>> 2a4267fd
+  public MapIndexProxy(byte[] prefix, View view) {
+    super(nativeCreate(checkIndexPrefix(prefix), view.getNativeHandle()),
         true);
     this.dbView = view;
     modCounter = ViewModificationCounter.getInstance();
