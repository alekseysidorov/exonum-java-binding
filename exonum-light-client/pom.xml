<?xml version="1.0" encoding="UTF-8"?>
<project xmlns="http://maven.apache.org/POM/4.0.0" xmlns:xsi="http://www.w3.org/2001/XMLSchema-instance" xsi:schemaLocation="http://maven.apache.org/POM/4.0.0 http://maven.apache.org/xsd/maven-4.0.0.xsd">
  <modelVersion>4.0.0</modelVersion>

  <groupId>com.exonum.client</groupId>
  <artifactId>exonum-light-client</artifactId>
  <version>0.2.0-SNAPSHOT</version>
  <packaging>jar</packaging>

  <name>Exonum Java Light Client</name>
  <description>
    The Exonum light client library to work with Exonum blockchain.
    Can be used to create and submit transactions to blockchain.
  </description>
  <url>https://github.com/exonum/exonum-java-binding/tree/master/exonum-light-client</url>
  <organization>
    <name>Exonum</name>
    <url>https://exonum.com/</url>
  </organization>
  <licenses>
    <license>
      <name>The Apache License, Version 2.0</name>
      <url>http://www.apache.org/licenses/LICENSE-2.0.txt</url>
    </license>
  </licenses>

  <developers>
    <developer>
      <id>dmitry-timofeev</id>
      <name>Dmitry Timofeev</name>
      <url>https://github.com/dmitry-timofeev</url>
    </developer>

    <developer>
      <id>bullet-tooth</id>
      <name>Oleg Bondar</name>
      <url>https://github.com/bullet-tooth</url>
    </developer>
  </developers>

  <scm>
    <connection>scm:git:https://github.com/exonum/exonum-java-binding.git</connection>
    <developerConnection>scm:git:git@github.com:/exonum/exonum-java-binding.git</developerConnection>
    <url>https://github.com/exonum/exonum-java-binding</url>
    <tag>HEAD</tag>
  </scm>
  <issueManagement>
    <system>github</system>
    <url>https://github.com/exonum/exonum-java-binding/issues</url>
  </issueManagement>
  <distributionManagement>
    <snapshotRepository>
      <id>ossrh</id>
      <url>https://oss.sonatype.org/content/repositories/snapshots</url>
    </snapshotRepository>
    <repository>
      <id>ossrh</id>
      <url>https://oss.sonatype.org/service/local/staging/deploy/maven2/</url>
    </repository>
  </distributionManagement>

  <properties>
    <!-- Project configuration -->
<<<<<<< HEAD
    <!-- todo: use 0.5.0 once it is live -->
    <ejb.version>0.6.0-SNAPSHOT</ejb.version>
=======
    <ejb.version>0.5.0</ejb.version>
>>>>>>> e6d8580d
    <java.compiler.source>8</java.compiler.source>
    <java.compiler.target>8</java.compiler.target>
    <project.build.sourceEncoding>UTF-8</project.build.sourceEncoding>
    <project.reporting.outputEncoding>UTF-8</project.reporting.outputEncoding>
    <!-- Project dependencies -->
    <okhttp.version>3.13.1</okhttp.version>
    <lombok.version>1.18.6</lombok.version>
    <!--Test dependencies-->
    <junit.jupiter.version>5.4.0</junit.jupiter.version>
    <mockito.version>2.24.0</mockito.version>
    <hamcrest.version>2.1</hamcrest.version>
    <!--Plugins-->
    <!-- Checkstyle -->
    <checkstyle.severity>warning</checkstyle.severity>
    <!-- Default values of properties set by Jacoco when coverage is enabled.
    Passed to the JVM running tests. -->
    <jacoco.args></jacoco.args>
    <jacoco.reports-path>${project.build.directory}/coverage-reports</jacoco.reports-path>
    <!-- Skip generating Javadocs by default. Some profiles override this.  -->
    <maven.javadoc.skip>true</maven.javadoc.skip>
    <!-- Empty for all JDKs but 11 -->
    <maven.javadoc.joption></maven.javadoc.joption>
  </properties>

  <dependencyManagement>
    <dependencies>
      <dependency>
        <groupId>org.junit</groupId>
        <artifactId>junit-bom</artifactId>
        <version>${junit.jupiter.version}</version>
        <type>pom</type>
        <scope>import</scope>
      </dependency>
    </dependencies>
  </dependencyManagement>
  <dependencies>
    <dependency>
      <groupId>com.exonum.binding</groupId>
      <artifactId>exonum-java-binding-common</artifactId>
      <version>${ejb.version}</version>
    </dependency>

    <dependency>
      <groupId>com.squareup.okhttp3</groupId>
      <artifactId>okhttp</artifactId>
      <version>${okhttp.version}</version>
    </dependency>

    <dependency>
      <groupId>org.projectlombok</groupId>
      <artifactId>lombok</artifactId>
      <version>${lombok.version}</version>
      <scope>provided</scope>
    </dependency>

    <dependency>
      <groupId>org.junit.jupiter</groupId>
      <artifactId>junit-jupiter</artifactId>
      <scope>test</scope>
    </dependency>

    <dependency>
      <groupId>org.mockito</groupId>
      <artifactId>mockito-junit-jupiter</artifactId>
      <version>${mockito.version}</version>
      <scope>test</scope>
    </dependency>

    <dependency>
      <groupId>org.hamcrest</groupId>
      <artifactId>hamcrest</artifactId>
      <version>${hamcrest.version}</version>
      <scope>test</scope>
    </dependency>

    <dependency>
      <groupId>com.squareup.okhttp3</groupId>
      <artifactId>mockwebserver</artifactId>
      <version>${okhttp.version}</version>
      <scope>test</scope>
    </dependency>

  </dependencies>

  <build>
    <plugins>
      <plugin>
        <groupId>org.apache.maven.plugins</groupId>
        <artifactId>maven-compiler-plugin</artifactId>
        <version>3.8.0</version>
        <configuration>
          <showWarnings>true</showWarnings>
          <source>${java.compiler.source}</source>
          <target>${java.compiler.target}</target>
        </configuration>
      </plugin>

      <!-- Checkstyle plugin is run during validate phase (before javac) -->
      <plugin>
        <groupId>org.apache.maven.plugins</groupId>
        <artifactId>maven-checkstyle-plugin</artifactId>
        <version>3.0.0</version>
        <configuration>
          <configLocation>${project.basedir}/../checkstyle.xml</configLocation>
          <propertyExpansion>checkstyle.severity=${checkstyle.severity}</propertyExpansion>
          <linkXRef>false</linkXRef>
        </configuration>
        <executions>
          <execution>
            <id>validate</id>
            <phase>validate</phase>
            <configuration>
              <encoding>UTF-8</encoding>
              <consoleOutput>true</consoleOutput>
              <failsOnError>true</failsOnError>
              <includeTestSourceDirectory>true</includeTestSourceDirectory>
            </configuration>
            <goals>
              <goal>check</goal>
            </goals>
          </execution>
        </executions>
        <dependencies>
          <dependency>
            <groupId>com.puppycrawl.tools</groupId>
            <artifactId>checkstyle</artifactId>
            <version>8.18</version>
          </dependency>
        </dependencies>
      </plugin>

      <!-- Checks that the POMs match the code convention:
           https://maven.apache.org/developers/conventions/code.html#POM_Code_Convention

           Use `mvn tidy:pom` to fix any style issues -->
      <plugin>
        <groupId>org.codehaus.mojo</groupId>
        <artifactId>tidy-maven-plugin</artifactId>
        <version>1.1.0</version>
        <executions>
          <execution>
            <id>check-pom-code-style</id>
            <phase>validate</phase>
            <goals>
              <goal>check</goal>
            </goals>
          </execution>
        </executions>
      </plugin>

      <plugin>
        <groupId>org.apache.maven.plugins</groupId>
        <artifactId>maven-surefire-plugin</artifactId>
        <version>2.22.1</version>
        <configuration>
          <argLine>
            ${jacoco.args}
          </argLine>
        </configuration>
      </plugin>

      <plugin>
        <groupId>org.apache.maven.plugins</groupId>
        <artifactId>maven-javadoc-plugin</artifactId>
        <version>3.0.1</version>
        <configuration>
          <doclint>none</doclint>
          <detectOfflineLinks>false</detectOfflineLinks>
          <additionalJOption>${maven.javadoc.joption}</additionalJOption>
        </configuration>
        <executions>
          <execution>
            <id>attach-javadocs</id>
            <goals>
              <goal>jar</goal>
            </goals>
          </execution>
        </executions>
      </plugin>

      <plugin>
        <groupId>org.apache.maven.plugins</groupId>
        <artifactId>maven-source-plugin</artifactId>
        <version>3.0.1</version>
        <executions>
          <execution>
            <id>attach-sources</id>
            <goals>
              <goal>jar-no-fork</goal>
            </goals>
          </execution>
        </executions>
      </plugin>
    </plugins>
  </build>

  <profiles>
    <!-- A build profile for a build performed on a CI server:
        - Fails if the code has style issues
        - Collects test coverage information
 -->
    <profile>
      <id>ci-build</id>
      <properties>
        <checkstyle.severity>error</checkstyle.severity>
        <jacoco.args>${argLine}</jacoco.args>
      </properties>

      <build>
        <plugins>
          <plugin>
            <groupId>org.jacoco</groupId>
            <artifactId>jacoco-maven-plugin</artifactId>
            <version>0.8.3</version>
            <executions>
              <execution>
                <id>prepare-jacoco-agent</id>
                <goals>
                  <goal>prepare-agent</goal>
                </goals>
                <configuration>
                  <destFile>${jacoco.reports-path}/jacoco-unit.exec</destFile>
                </configuration>
              </execution>
              <execution>
                <id>generate-jacoco-report</id>
                <phase>prepare-package</phase>
                <goals>
                  <goal>report</goal>
                </goals>
                <configuration>
                  <dataFile>${jacoco.reports-path}/jacoco-unit.exec</dataFile>
                </configuration>
              </execution>
            </executions>
          </plugin>
        </plugins>
      </build>
    </profile>

    <!-- Profile used during deploy:
       - Generates Javadocs.
       - Signs the artefacts.
       - Deploys them to the remote repository. -->
    <profile>
      <id>deploy-sign-artifacts</id>
      <properties>
        <maven.javadoc.skip>false</maven.javadoc.skip>
      </properties>
      <build>
        <plugins>
          <plugin>
            <groupId>org.apache.maven.plugins</groupId>
            <artifactId>maven-gpg-plugin</artifactId>
            <executions>
              <execution>
                <id>sign-artifacts</id>
                <phase>verify</phase>
                <goals>
                  <goal>sign</goal>
                </goals>
                <configuration>
                  <!--It is needed for correct gpg signing with gpg 2.1-->
                  <gpgArguments>
                    <arg>--pinentry-mode</arg>
                    <arg>loopback</arg>
                  </gpgArguments>
                </configuration>
              </execution>
            </executions>
          </plugin>

          <plugin>
            <groupId>org.apache.maven.plugins</groupId>
            <artifactId>maven-deploy-plugin</artifactId>
            <executions>
              <execution>
                <id>default-deploy</id>
                <phase>deploy</phase>
                <goals>
                  <goal>deploy</goal>
                </goals>
              </execution>
            </executions>
          </plugin>
        </plugins>
      </build>
    </profile>

    <!-- Fill in needed property when generating Javadocs on JDK 11 -->
    <profile>
      <id>generate-javadocs-jdk11</id>
      <activation>
        <jdk>11</jdk>
      </activation>
      <properties>
        <maven.javadoc.joption>--no-module-directories</maven.javadoc.joption>
      </properties>
    </profile>
  </profiles>
</project><|MERGE_RESOLUTION|>--- conflicted
+++ resolved
@@ -61,12 +61,7 @@
 
   <properties>
     <!-- Project configuration -->
-<<<<<<< HEAD
-    <!-- todo: use 0.5.0 once it is live -->
-    <ejb.version>0.6.0-SNAPSHOT</ejb.version>
-=======
     <ejb.version>0.5.0</ejb.version>
->>>>>>> e6d8580d
     <java.compiler.source>8</java.compiler.source>
     <java.compiler.target>8</java.compiler.target>
     <project.build.sourceEncoding>UTF-8</project.build.sourceEncoding>
