--- conflicted
+++ resolved
@@ -99,11 +99,7 @@
     <hamcrest.version>2.0.0.0</hamcrest.version>
     <junit.version>4.12</junit.version>
     <junit.jupiter.version>5.3.2</junit.jupiter.version>
-<<<<<<< HEAD
-    <powermock.version>2.0.0-RC.1</powermock.version>
-=======
     <powermock.version>2.0.0-RC.4</powermock.version>
->>>>>>> a04a1ffb
     <protobuf.version>3.6.1</protobuf.version>
     <mockito-core.version>2.23.4</mockito-core.version>
     <guava.version>27.0.1-jre</guava.version>
@@ -228,7 +224,6 @@
       <scope>test</scope>
     </dependency>
 
-<<<<<<< HEAD
     <!--JUnit5-->
     <dependency>
       <groupId>org.junit.jupiter</groupId>
@@ -246,14 +241,14 @@
       <groupId>org.junit.jupiter</groupId>
       <artifactId>junit-jupiter-params</artifactId>
       <scope>test</scope>
-=======
+    </dependency>
+
     <!-- Needed to fix @Generated annotation java 8 - 11 issue, Javadoc generation with JDK 9 -->
     <dependency>
       <groupId>javax.annotation</groupId>
       <artifactId>javax.annotation-api</artifactId>
       <version>${javax-annotation-api.version}</version>
       <scope>provided</scope>
->>>>>>> a04a1ffb
     </dependency>
   </dependencies>
 
