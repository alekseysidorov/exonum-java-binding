use jni::JNIEnv;
use jni::objects::{JClass, JObject};
<<<<<<< HEAD
use jni::sys::{jbyteArray, jboolean};
=======
use jni::sys::{jlong, jbyteArray, jboolean, jobject};
>>>>>>> 2a4267fd

use std::panic;
use std::ptr;

use exonum::storage::{Snapshot, Fork, ValueSetIndex};
use exonum::storage::value_set_index::{ValueSetIndexIter, ValueSetIndexHashes};
use utils::{self, Handle};
use super::db::{View, Value};

type Index<T> = ValueSetIndex<T, Value>;

enum IndexType {
    SnapshotIndex(Index<&'static Snapshot>),
    ForkIndex(Index<&'static mut Fork>),
}

/// Returns pointer to the created `ValueSetIndex` object.
#[no_mangle]
pub extern "system" fn Java_com_exonum_binding_proxy_ValueSetIndexProxy_nativeCreate(
    env: JNIEnv,
    _: JClass,
    prefix: jbyteArray,
    view_handle: Handle,
) -> Handle {
    let res = panic::catch_unwind(|| {
        let prefix = env.convert_byte_array(prefix).unwrap();
        utils::to_handle(match *utils::cast_handle(view_handle) {
            View::Snapshot(ref snapshot) => IndexType::SnapshotIndex(
                Index::new(prefix, &**snapshot),
            ),
            View::Fork(ref mut fork) => IndexType::ForkIndex(Index::new(prefix, fork)),
        })
    });
    utils::unwrap_exc_or_default(&env, res)
}

/// Destroys underlying `ValueSetIndex` object and frees memory.
#[no_mangle]
pub extern "system" fn Java_com_exonum_binding_proxy_ValueSetIndexProxy_nativeFree(
    env: JNIEnv,
    _: JObject,
    set_handle: Handle,
) {
    utils::drop_handle::<IndexType>(&env, set_handle);
}

/// Returns `true` if the set contains the specified value.
#[no_mangle]
pub extern "C" fn Java_com_exonum_binding_proxy_ValueSetIndexProxy_nativeContains(
    env: JNIEnv,
<<<<<<< HEAD
    _: JObject,
=======
    _: JClass,
>>>>>>> 2a4267fd
    set_handle: Handle,
    value: jbyteArray,
) -> jboolean {
    let res = panic::catch_unwind(|| {
        let value = env.convert_byte_array(value).unwrap();
        (match *utils::cast_handle::<IndexType>(set_handle) {
             IndexType::SnapshotIndex(ref set) => set.contains(&value),
             IndexType::ForkIndex(ref set) => set.contains(&value),
         }) as jboolean
    });
    utils::unwrap_exc_or_default(&env, res)
}

/// Returns `true` if the set contains value with the specified hash.
#[no_mangle]
pub extern "C" fn Java_com_exonum_binding_proxy_ValueSetIndexProxy_nativeContainsByHash(
    env: JNIEnv,
<<<<<<< HEAD
    _: JObject,
=======
    _: JClass,
>>>>>>> 2a4267fd
    set_handle: Handle,
    hash: jbyteArray,
) -> jboolean {
    let res = panic::catch_unwind(|| {
        let hash = utils::convert_to_hash(&env, hash);
        (match *utils::cast_handle::<IndexType>(set_handle) {
             IndexType::SnapshotIndex(ref set) => set.contains_by_hash(&hash),
             IndexType::ForkIndex(ref set) => set.contains_by_hash(&hash),
         }) as jboolean
    });
    utils::unwrap_exc_or_default(&env, res)
}

/// Returns the pointer to the iterator over a set that returns a pair of value and its hash.
#[no_mangle]
pub extern "system" fn Java_com_exonum_binding_index_ValueSetIndex_nativeIter(
    env: JNIEnv,
    _: JObject,
    set_handle: Handle,
) -> Handle {
    let res = panic::catch_unwind(|| {
        utils::to_handle(match *utils::cast_handle::<IndexType>(set_handle) {
            IndexType::SnapshotIndex(ref set) => set.iter(),
            IndexType::ForkIndex(ref set) => set.iter(),
        })
    });
    utils::unwrap_exc_or_default(&env, res)
}

/// Returns pointer to the iterator over set starting from the given hash.
#[no_mangle]
pub extern "system" fn Java_com_exonum_binding_index_ValueSetIndex_nativeIterFrom(
    env: JNIEnv,
    _: JObject,
    set_handle: Handle,
    from: jbyteArray,
) -> Handle {
    let res = panic::catch_unwind(|| {
        let from = utils::convert_to_hash(&env, from);
        utils::to_handle(match *utils::cast_handle::<IndexType>(set_handle) {
            IndexType::SnapshotIndex(ref set) => set.iter_from(&from),
            IndexType::ForkIndex(ref set) => set.iter_from(&from),
        })
    });
    utils::unwrap_exc_or_default(&env, res)
}

/// Returns pointer to the iterator over set that returns hashes of values.
#[no_mangle]
pub extern "system" fn Java_com_exonum_binding_proxy_ValueSetIndexProxy_nativeCreateHashIterator(
    env: JNIEnv,
    _: JObject,
    set_handle: Handle,
) -> Handle {
    let res = panic::catch_unwind(|| {
        utils::to_handle(match *utils::cast_handle::<IndexType>(set_handle) {
            IndexType::SnapshotIndex(ref set) => set.hashes(),
            IndexType::ForkIndex(ref set) => set.hashes(),
        })
    });
    utils::unwrap_exc_or_default(&env, res)
}

/// Returns pointer to the hash-iterator over set starting from the given hash.
#[no_mangle]
pub extern "system" fn Java_com_exonum_binding_proxy_ValueSetIndexProxy_nativeHashesFrom(
    env: JNIEnv,
    _: JObject,
    set_handle: Handle,
    from: jbyteArray,
) -> Handle {
    let res = panic::catch_unwind(|| {
        let from = utils::convert_to_hash(&env, from);
        utils::to_handle(match *utils::cast_handle::<IndexType>(set_handle) {
            IndexType::SnapshotIndex(ref set) => set.hashes_from(&from),
            IndexType::ForkIndex(ref set) => set.hashes_from(&from),
        })
    });
    utils::unwrap_exc_or_default(&env, res)
}

/// Inserts value to the set.
#[no_mangle]
pub extern "system" fn Java_com_exonum_binding_proxy_ValueSetIndexProxy_nativeAdd(
    env: JNIEnv,
<<<<<<< HEAD
    _: JObject,
=======
    _: JClass,
>>>>>>> 2a4267fd
    set_handle: Handle,
    value: jbyteArray,
) {
    let res = panic::catch_unwind(|| match *utils::cast_handle::<IndexType>(set_handle) {
        IndexType::SnapshotIndex(_) => {
            panic!("Unable to modify snapshot.");
        }
        IndexType::ForkIndex(ref mut set) => {
            let value = env.convert_byte_array(value).unwrap();
            set.insert(value);
        }
    });
    utils::unwrap_exc_or_default(&env, res)
}

/// Removes value from the set.
#[no_mangle]
pub extern "C" fn Java_com_exonum_binding_proxy_ValueSetIndexProxy_nativeRemove(
    env: JNIEnv,
<<<<<<< HEAD
    _: JObject,
=======
    _: JClass,
>>>>>>> 2a4267fd
    set_handle: Handle,
    value: jbyteArray,
) {
    let res = panic::catch_unwind(|| match *utils::cast_handle::<IndexType>(set_handle) {
        IndexType::SnapshotIndex(_) => {
            panic!("Unable to modify snapshot.");
        }
        IndexType::ForkIndex(ref mut set) => {
            let value = env.convert_byte_array(value).unwrap();
            set.remove(&value);
        }
    });
    utils::unwrap_exc_or_default(&env, res)
}

/// Removes value with given hash from the set.
#[no_mangle]
pub extern "C" fn Java_com_exonum_binding_proxy_ValueSetIndexProxy_nativeRemoveByHash(
    env: JNIEnv,
<<<<<<< HEAD
    _: JObject,
=======
    _: JClass,
>>>>>>> 2a4267fd
    set_handle: Handle,
    hash: jbyteArray,
) {
    let res = panic::catch_unwind(|| match *utils::cast_handle::<IndexType>(set_handle) {
        IndexType::SnapshotIndex(_) => {
            panic!("Unable to modify snapshot.");
        }
        IndexType::ForkIndex(ref mut set) => {
            let hash = utils::convert_to_hash(&env, hash);
            set.remove_by_hash(&hash);
        }
    });
    utils::unwrap_exc_or_default(&env, res)
}

/// Clears the set, removing all values.
#[no_mangle]
pub extern "system" fn Java_com_exonum_binding_proxy_ValueSetIndexProxy_nativeClear(
    env: JNIEnv,
    _: JObject,
    set_handle: Handle,
) {
    let res = panic::catch_unwind(|| match *utils::cast_handle::<IndexType>(set_handle) {
        IndexType::SnapshotIndex(_) => {
            panic!("Unable to modify snapshot.");
        }
        IndexType::ForkIndex(ref mut set) => {
            set.clear();
        }
    });
    utils::unwrap_exc_or_default(&env, res)
}

/// Returns next value from the iterator. Returns null pointer when iteration is finished.
#[no_mangle]
<<<<<<< HEAD
pub extern "system" fn Java_com_exonum_binding_proxy_ValueSetIndexProxy_nativeHashIteratorNext(
=======
pub extern "system" fn Java_com_exonum_binding_index_ValueSetIndex_nativeIterNext(
    env: JNIEnv,
    _: JObject,
    iter_handle: Handle,
) -> jobject {
    let res = panic::catch_unwind(|| {
        let mut iter = utils::cast_handle::<ValueSetIndexIter<Value>>(iter_handle);
        match iter.next() {
            Some(val) => {
                let hash: JObject = utils::convert_hash(&env, &val.0).into();
                let value: JObject = env.byte_array_from_slice(&val.1).unwrap().into();
                env.new_object(
                    "com/exonum/bindings/index/ValueSetIndex$Entry",
                    "([B[B)V",
                    &[hash.into(), value.into()],
                ).unwrap()
                    .into_inner()
            }
            None => ptr::null_mut(),
        }
    });
    utils::unwrap_exc_or(&env, res, ptr::null_mut())
}

/// Destroys underlying `ValueSetIndex` iterator object and frees memory.
#[no_mangle]
pub extern "system" fn Java_com_exonum_binding_index_ValueSetIndex_nativeIterFree(
    env: JNIEnv,
    _: JObject,
    iter_handle: Handle,
) {
    utils::drop_handle::<ValueSetIndexIter<Value>>(&env, iter_handle);
}

/// Returns next value from the hash-iterator. Returns null pointer when iteration is finished.
#[no_mangle]
pub extern "system" fn Java_com_exonum_binding_index_ValueSetIndex_nativeHashNext(
>>>>>>> 2a4267fd
    env: JNIEnv,
    _: JObject,
    iter_handle: Handle,
) -> jbyteArray {
    let res = panic::catch_unwind(|| {
        let mut iter = utils::cast_handle::<ValueSetIndexHashes>(iter_handle);
        match iter.next() {
            Some(val) => utils::convert_hash(&env, &val),
            None => ptr::null_mut(),
        }
    });
    utils::unwrap_exc_or(&env, res, ptr::null_mut())
}

/// Destroys underlying `ValueSetIndex` hash-iterator object and frees memory.
#[no_mangle]
pub extern "system" fn Java_com_exonum_binding_proxy_ValueSetIndexProxy_nativeHashIteratorFree(
    env: JNIEnv,
    _: JObject,
    iter_handle: Handle,
) {
    utils::drop_handle::<ValueSetIndexHashes>(&env, iter_handle);
}<|MERGE_RESOLUTION|>--- conflicted
+++ resolved
@@ -1,10 +1,6 @@
 use jni::JNIEnv;
 use jni::objects::{JClass, JObject};
-<<<<<<< HEAD
-use jni::sys::{jbyteArray, jboolean};
-=======
-use jni::sys::{jlong, jbyteArray, jboolean, jobject};
->>>>>>> 2a4267fd
+use jni::sys::{jbyteArray, jboolean, jobject};
 
 use std::panic;
 use std::ptr;
@@ -55,11 +51,7 @@
 #[no_mangle]
 pub extern "C" fn Java_com_exonum_binding_proxy_ValueSetIndexProxy_nativeContains(
     env: JNIEnv,
-<<<<<<< HEAD
-    _: JObject,
-=======
-    _: JClass,
->>>>>>> 2a4267fd
+    _: JObject,
     set_handle: Handle,
     value: jbyteArray,
 ) -> jboolean {
@@ -77,11 +69,7 @@
 #[no_mangle]
 pub extern "C" fn Java_com_exonum_binding_proxy_ValueSetIndexProxy_nativeContainsByHash(
     env: JNIEnv,
-<<<<<<< HEAD
-    _: JObject,
-=======
-    _: JClass,
->>>>>>> 2a4267fd
+    _: JObject,
     set_handle: Handle,
     hash: jbyteArray,
 ) -> jboolean {
@@ -97,7 +85,7 @@
 
 /// Returns the pointer to the iterator over a set that returns a pair of value and its hash.
 #[no_mangle]
-pub extern "system" fn Java_com_exonum_binding_index_ValueSetIndex_nativeIter(
+pub extern "system" fn Java_com_exonum_binding_proxy_ValueSetIndexProxy_nativeCreateIter(
     env: JNIEnv,
     _: JObject,
     set_handle: Handle,
@@ -113,7 +101,7 @@
 
 /// Returns pointer to the iterator over set starting from the given hash.
 #[no_mangle]
-pub extern "system" fn Java_com_exonum_binding_index_ValueSetIndex_nativeIterFrom(
+pub extern "system" fn Java_com_exonum_binding_proxy_ValueSetIndexProxy_nativeCreateIterFrom(
     env: JNIEnv,
     _: JObject,
     set_handle: Handle,
@@ -147,7 +135,7 @@
 
 /// Returns pointer to the hash-iterator over set starting from the given hash.
 #[no_mangle]
-pub extern "system" fn Java_com_exonum_binding_proxy_ValueSetIndexProxy_nativeHashesFrom(
+pub extern "system" fn Java_com_exonum_binding_proxy_ValueSetIndexProxy_nativeCreateHashIterFrom(
     env: JNIEnv,
     _: JObject,
     set_handle: Handle,
@@ -167,11 +155,7 @@
 #[no_mangle]
 pub extern "system" fn Java_com_exonum_binding_proxy_ValueSetIndexProxy_nativeAdd(
     env: JNIEnv,
-<<<<<<< HEAD
-    _: JObject,
-=======
-    _: JClass,
->>>>>>> 2a4267fd
+    _: JObject,
     set_handle: Handle,
     value: jbyteArray,
 ) {
@@ -191,11 +175,7 @@
 #[no_mangle]
 pub extern "C" fn Java_com_exonum_binding_proxy_ValueSetIndexProxy_nativeRemove(
     env: JNIEnv,
-<<<<<<< HEAD
-    _: JObject,
-=======
-    _: JClass,
->>>>>>> 2a4267fd
+    _: JObject,
     set_handle: Handle,
     value: jbyteArray,
 ) {
@@ -215,11 +195,7 @@
 #[no_mangle]
 pub extern "C" fn Java_com_exonum_binding_proxy_ValueSetIndexProxy_nativeRemoveByHash(
     env: JNIEnv,
-<<<<<<< HEAD
-    _: JObject,
-=======
-    _: JClass,
->>>>>>> 2a4267fd
+    _: JObject,
     set_handle: Handle,
     hash: jbyteArray,
 ) {
@@ -255,10 +231,7 @@
 
 /// Returns next value from the iterator. Returns null pointer when iteration is finished.
 #[no_mangle]
-<<<<<<< HEAD
-pub extern "system" fn Java_com_exonum_binding_proxy_ValueSetIndexProxy_nativeHashIteratorNext(
-=======
-pub extern "system" fn Java_com_exonum_binding_index_ValueSetIndex_nativeIterNext(
+pub extern "system" fn Java_com_exonum_binding_proxy_ValueSetIndexProxy_nativeIterNext(
     env: JNIEnv,
     _: JObject,
     iter_handle: Handle,
@@ -284,7 +257,7 @@
 
 /// Destroys underlying `ValueSetIndex` iterator object and frees memory.
 #[no_mangle]
-pub extern "system" fn Java_com_exonum_binding_index_ValueSetIndex_nativeIterFree(
+pub extern "system" fn Java_com_exonum_binding_proxy_ValueSetIndexProxy_nativeIterFree(
     env: JNIEnv,
     _: JObject,
     iter_handle: Handle,
@@ -294,8 +267,7 @@
 
 /// Returns next value from the hash-iterator. Returns null pointer when iteration is finished.
 #[no_mangle]
-pub extern "system" fn Java_com_exonum_binding_index_ValueSetIndex_nativeHashNext(
->>>>>>> 2a4267fd
+pub extern "system" fn Java_com_exonum_binding_proxy_ValueSetIndexProxy_nativeHashIteratorNext(
     env: JNIEnv,
     _: JObject,
     iter_handle: Handle,
