use jni::JNIEnv;
use jni::objects::{JClass, JString};

use std::panic;

use exonum::storage::{LevelDB, Database};
use utils::{self, Handle};
use super::db::View;

/// Returns pointer to created `LevelDB` object.
#[no_mangle]
<<<<<<< HEAD
#[allow(non_snake_case)]
pub extern "system" fn Java_com_exonum_binding_storage_db_LevelDb_nativeCreate(
=======
pub extern "C" fn Java_com_exonum_binding_storage_db_LevelDb_nativeCreate(
>>>>>>> ea0f8c16
    env: JNIEnv,
    _: JClass,
    _path: JString,
) -> Handle {
    let res = panic::catch_unwind(|| {
        unimplemented!()
        // TODO: `leveldb::options::Options` should be reexported.
        // TODO: Pass open options.
        // let path = env.get_string(path).expect("Couldn't get java string!").into();
        // Box::into_raw(Box::new(LevelDB::open(path))) as jlong
    });
    utils::unwrap_exc_or_default(&env, res)
}

/// Destroys underlying `LevelDB` object and frees memory.
#[no_mangle]
<<<<<<< HEAD
#[allow(non_snake_case)]
pub extern "system" fn Java_com_exonum_binding_storage_db_LevelDb_nativeFree(
=======
pub extern "C" fn Java_com_exonum_binding_storage_db_LevelDb_nativeFree(
>>>>>>> ea0f8c16
    env: JNIEnv,
    _: JClass,
    db_handle: Handle,
) {
    utils::drop_object::<LevelDB>(&env, db_handle);
}

/// Returns pointer to created `Snapshot` object.
#[no_mangle]
<<<<<<< HEAD
#[allow(non_snake_case)]
pub extern "system" fn Java_com_exonum_binding_storage_db_LevelDb_nativeLookupSnapshot(
=======
pub extern "C" fn Java_com_exonum_binding_storage_db_LevelDb_nativeLookupSnapshot(
>>>>>>> ea0f8c16
    env: JNIEnv,
    _: JClass,
    db_handle: Handle,
) -> Handle {
    let res = panic::catch_unwind(|| {
        let db = utils::cast_object::<LevelDB>(db_handle);
        Box::into_raw(Box::new(View::Snapshot(db.snapshot()))) as Handle
    });
    utils::unwrap_exc_or_default(&env, res)
}

/// Returns pointer to created `Fork` object.
#[no_mangle]
<<<<<<< HEAD
#[allow(non_snake_case)]
pub extern "system" fn Java_com_exonum_binding_storage_db_LevelDb_nativeLookupFork(
=======
pub extern "C" fn Java_com_exonum_binding_storage_db_LevelDb_nativeLookupFork(
>>>>>>> ea0f8c16
    env: JNIEnv,
    _: JClass,
    db_handle: Handle,
) -> Handle {
    let res = panic::catch_unwind(|| {
        let db = utils::cast_object::<LevelDB>(db_handle);
        Box::into_raw(Box::new(View::Fork(db.fork()))) as Handle
    });
    utils::unwrap_exc_or_default(&env, res)
}<|MERGE_RESOLUTION|>--- conflicted
+++ resolved
@@ -9,12 +9,7 @@
 
 /// Returns pointer to created `LevelDB` object.
 #[no_mangle]
-<<<<<<< HEAD
-#[allow(non_snake_case)]
 pub extern "system" fn Java_com_exonum_binding_storage_db_LevelDb_nativeCreate(
-=======
-pub extern "C" fn Java_com_exonum_binding_storage_db_LevelDb_nativeCreate(
->>>>>>> ea0f8c16
     env: JNIEnv,
     _: JClass,
     _path: JString,
@@ -31,12 +26,7 @@
 
 /// Destroys underlying `LevelDB` object and frees memory.
 #[no_mangle]
-<<<<<<< HEAD
-#[allow(non_snake_case)]
 pub extern "system" fn Java_com_exonum_binding_storage_db_LevelDb_nativeFree(
-=======
-pub extern "C" fn Java_com_exonum_binding_storage_db_LevelDb_nativeFree(
->>>>>>> ea0f8c16
     env: JNIEnv,
     _: JClass,
     db_handle: Handle,
@@ -46,12 +36,7 @@
 
 /// Returns pointer to created `Snapshot` object.
 #[no_mangle]
-<<<<<<< HEAD
-#[allow(non_snake_case)]
 pub extern "system" fn Java_com_exonum_binding_storage_db_LevelDb_nativeLookupSnapshot(
-=======
-pub extern "C" fn Java_com_exonum_binding_storage_db_LevelDb_nativeLookupSnapshot(
->>>>>>> ea0f8c16
     env: JNIEnv,
     _: JClass,
     db_handle: Handle,
@@ -65,12 +50,7 @@
 
 /// Returns pointer to created `Fork` object.
 #[no_mangle]
-<<<<<<< HEAD
-#[allow(non_snake_case)]
 pub extern "system" fn Java_com_exonum_binding_storage_db_LevelDb_nativeLookupFork(
-=======
-pub extern "C" fn Java_com_exonum_binding_storage_db_LevelDb_nativeLookupFork(
->>>>>>> ea0f8c16
     env: JNIEnv,
     _: JClass,
     db_handle: Handle,
