use jni::JNIEnv;
use jni::objects::JClass;
use jni::sys::{jlong, jbyteArray, jboolean};

use std::panic;
use std::ptr;

use exonum::storage::{Snapshot, Fork, ListIndex};
use utils::{self, Handle};
use super::db::{View, Value};

type Index<T> = ListIndex<T, Value>;

enum IndexType {
    SnapshotIndex(Index<&'static Snapshot>),
    ForkIndex(Index<&'static mut Fork>),
}

/// Returns pointer to the created `ListIndex` object.
#[no_mangle]
<<<<<<< HEAD
#[allow(non_snake_case)]
pub extern "system" fn Java_com_exonum_binding_index_IndexList_nativeCreate(
=======
pub extern "C" fn Java_com_exonum_binding_index_IndexList_nativeCreate(
>>>>>>> ea0f8c16
    env: JNIEnv,
    _: JClass,
    view: jlong,
    prefix: jbyteArray,
) -> Handle {
    let res = panic::catch_unwind(|| {
        let prefix = env.convert_byte_array(prefix).unwrap();
        Box::into_raw(Box::new(match *utils::cast_object(view) {
            View::Snapshot(ref snapshot) => IndexType::SnapshotIndex(
                Index::new(prefix, &**snapshot),
            ),
            View::Fork(ref mut fork) => IndexType::ForkIndex(Index::new(prefix, fork)),
        })) as Handle
    });
    utils::unwrap_exc_or_default(&env, res)
}

/// Destroys underlying `ListIndex` object and frees memory.
#[no_mangle]
<<<<<<< HEAD
#[allow(non_snake_case)]
pub extern "system" fn Java_com_exonum_binding_index_IndexList_nativeFree(
=======
pub extern "C" fn Java_com_exonum_binding_index_IndexList_nativeFree(
>>>>>>> ea0f8c16
    env: JNIEnv,
    _: JClass,
    list_handle: Handle,
) {
    utils::drop_object::<IndexType>(&env, list_handle);
}

/// Returns the value by index. Null pointer is returned if value is not found.
#[no_mangle]
<<<<<<< HEAD
#[allow(non_snake_case)]
pub extern "system" fn Java_com_exonum_binding_index_IndexList_nativeGet(
=======
pub extern "C" fn Java_com_exonum_binding_index_IndexList_nativeGet(
>>>>>>> ea0f8c16
    env: JNIEnv,
    _: JClass,
    index: jlong,
    list_handle: Handle,
) -> jbyteArray {
    let res = panic::catch_unwind(|| {
        let val = match *utils::cast_object::<IndexType>(list_handle) {
            IndexType::SnapshotIndex(ref list) => list.get(index as u64),
            IndexType::ForkIndex(ref list) => list.get(index as u64),
        };
        match val {
            Some(val) => utils::convert_to_java_array(&env, &val),
            None => ptr::null_mut(),
        }
    });
    utils::unwrap_exc_or(&env, res, ptr::null_mut())
}

/// Returns the last value or null pointer if the list is empty.
#[no_mangle]
<<<<<<< HEAD
#[allow(non_snake_case)]
pub extern "system" fn Java_com_exonum_binding_index_IndexList_nativeLast(
=======
pub extern "C" fn Java_com_exonum_binding_index_IndexList_nativeLast(
>>>>>>> ea0f8c16
    env: JNIEnv,
    _: JClass,
    list_handle: Handle,
) -> jbyteArray {
    let res = panic::catch_unwind(|| {
        let val = match *utils::cast_object::<IndexType>(list_handle) {
            IndexType::SnapshotIndex(ref list) => list.last(),
            IndexType::ForkIndex(ref list) => list.last(),
        };
        match val {
            Some(val) => utils::convert_to_java_array(&env, &val),
            None => ptr::null_mut(),
        }
    });
    utils::unwrap_exc_or(&env, res, ptr::null_mut())
}

/// Returns `true` if the list is empty.
#[no_mangle]
<<<<<<< HEAD
#[allow(non_snake_case)]
pub extern "system" fn Java_com_exonum_binding_index_IndexList_nativeIsEmpty(
=======
pub extern "C" fn Java_com_exonum_binding_index_IndexList_nativeIsEmpty(
>>>>>>> ea0f8c16
    env: JNIEnv,
    _: JClass,
    list_handle: Handle,
) -> jboolean {
    let res = panic::catch_unwind(|| {
        (match *utils::cast_object::<IndexType>(list_handle) {
             IndexType::SnapshotIndex(ref list) => list.is_empty(),
             IndexType::ForkIndex(ref list) => list.is_empty(),
         }) as jboolean
    });
    utils::unwrap_exc_or_default(&env, res)
}

/// Returns length of the list.
#[no_mangle]
<<<<<<< HEAD
#[allow(non_snake_case)]
pub extern "system" fn Java_com_exonum_binding_index_IndexList_nativeLen(
=======
pub extern "C" fn Java_com_exonum_binding_index_IndexList_nativeLen(
>>>>>>> ea0f8c16
    env: JNIEnv,
    _: JClass,
    list_handle: Handle,
) -> jlong {
    let res = panic::catch_unwind(|| {
        (match *utils::cast_object::<IndexType>(list_handle) {
             IndexType::SnapshotIndex(ref list) => list.len(),
             IndexType::ForkIndex(ref list) => list.len(),
         }) as jlong
    });
    utils::unwrap_exc_or_default(&env, res)
}

/// Adds value to the list.
#[no_mangle]
<<<<<<< HEAD
#[allow(non_snake_case)]
pub extern "system" fn Java_com_exonum_binding_index_IndexList_nativePush(
=======
pub extern "C" fn Java_com_exonum_binding_index_IndexList_nativePush(
>>>>>>> ea0f8c16
    env: JNIEnv,
    _: JClass,
    value: jbyteArray,
    list_handle: Handle,
) {
    let res = panic::catch_unwind(|| match *utils::cast_object::<IndexType>(list_handle) {
        IndexType::SnapshotIndex(_) => {
            panic!("Unable to modify snapshot.");
        }
        IndexType::ForkIndex(ref mut list) => {
            let value = env.convert_byte_array(value).unwrap();
            list.push(value);
        }
    });
    utils::unwrap_exc_or_default(&env, res)
}

/// Removes the last element from a list and returns it, or null pointer if it is empty.
#[no_mangle]
<<<<<<< HEAD
#[allow(non_snake_case)]
pub extern "system" fn Java_com_exonum_binding_index_IndexList_nativePop(
=======
pub extern "C" fn Java_com_exonum_binding_index_IndexList_nativePop(
>>>>>>> ea0f8c16
    env: JNIEnv,
    _: JClass,
    list_handle: Handle,
) -> jbyteArray {
    let res = panic::catch_unwind(|| {
        let val = match *utils::cast_object::<IndexType>(list_handle) {
            IndexType::SnapshotIndex(_) => {
                panic!("Unable to modify snapshot.");
            }
            IndexType::ForkIndex(ref mut list) => list.pop(),
        };
        match val {
            Some(val) => utils::convert_to_java_array(&env, &val),
            None => ptr::null_mut(),
        }
    });
    utils::unwrap_exc_or(&env, res, ptr::null_mut())
}

/// Shortens the list, keeping the first len elements and dropping the rest.
#[no_mangle]
<<<<<<< HEAD
#[allow(non_snake_case)]
pub extern "system" fn Java_com_exonum_binding_index_IndexList_nativeTruncate(
=======
pub extern "C" fn Java_com_exonum_binding_index_IndexList_nativeTruncate(
>>>>>>> ea0f8c16
    env: JNIEnv,
    _: JClass,
    len: jlong,
    list_handle: Handle,
) {
    let res = panic::catch_unwind(|| match *utils::cast_object::<IndexType>(list_handle) {
        IndexType::SnapshotIndex(_) => {
            panic!("Unable to modify snapshot.");
        }
        IndexType::ForkIndex(ref mut list) => {
            list.truncate(len as u64);
        }
    });
    utils::unwrap_exc_or_default(&env, res)
}

/// Sets value into specified index. Panics if `i` is out of bounds.
#[no_mangle]
<<<<<<< HEAD
#[allow(non_snake_case)]
pub extern "system" fn Java_com_exonum_binding_index_IndexList_nativeSet(
=======
pub extern "C" fn Java_com_exonum_binding_index_IndexList_nativeSet(
>>>>>>> ea0f8c16
    env: JNIEnv,
    _: JClass,
    index: jlong,
    value: jbyteArray,
    list_handle: Handle,
) {
    let res = panic::catch_unwind(|| match *utils::cast_object::<IndexType>(list_handle) {
        IndexType::SnapshotIndex(_) => {
            panic!("Unable to modify snapshot.");
        }
        IndexType::ForkIndex(ref mut list) => {
            let value = env.convert_byte_array(value).unwrap();
            list.set(index as u64, value);
        }
    });
    utils::unwrap_exc_or_default(&env, res)
}

/// Clears the list, removing all values.
#[no_mangle]
<<<<<<< HEAD
#[allow(non_snake_case)]
pub extern "system" fn Java_com_exonum_binding_index_IndexList_nativeClear(
=======
pub extern "C" fn Java_com_exonum_binding_index_IndexList_nativeClear(
>>>>>>> ea0f8c16
    env: JNIEnv,
    _: JClass,
    list_handle: Handle,
) {
    let res = panic::catch_unwind(|| match *utils::cast_object::<IndexType>(list_handle) {
        IndexType::SnapshotIndex(_) => {
            panic!("Unable to modify snapshot.");
        }
        IndexType::ForkIndex(ref mut list) => {
            list.clear();
        }
    });
    utils::unwrap_exc_or_default(&env, res)
}<|MERGE_RESOLUTION|>--- conflicted
+++ resolved
@@ -18,12 +18,7 @@
 
 /// Returns pointer to the created `ListIndex` object.
 #[no_mangle]
-<<<<<<< HEAD
-#[allow(non_snake_case)]
 pub extern "system" fn Java_com_exonum_binding_index_IndexList_nativeCreate(
-=======
-pub extern "C" fn Java_com_exonum_binding_index_IndexList_nativeCreate(
->>>>>>> ea0f8c16
     env: JNIEnv,
     _: JClass,
     view: jlong,
@@ -43,12 +38,7 @@
 
 /// Destroys underlying `ListIndex` object and frees memory.
 #[no_mangle]
-<<<<<<< HEAD
-#[allow(non_snake_case)]
 pub extern "system" fn Java_com_exonum_binding_index_IndexList_nativeFree(
-=======
-pub extern "C" fn Java_com_exonum_binding_index_IndexList_nativeFree(
->>>>>>> ea0f8c16
     env: JNIEnv,
     _: JClass,
     list_handle: Handle,
@@ -58,12 +48,7 @@
 
 /// Returns the value by index. Null pointer is returned if value is not found.
 #[no_mangle]
-<<<<<<< HEAD
-#[allow(non_snake_case)]
 pub extern "system" fn Java_com_exonum_binding_index_IndexList_nativeGet(
-=======
-pub extern "C" fn Java_com_exonum_binding_index_IndexList_nativeGet(
->>>>>>> ea0f8c16
     env: JNIEnv,
     _: JClass,
     index: jlong,
@@ -84,12 +69,7 @@
 
 /// Returns the last value or null pointer if the list is empty.
 #[no_mangle]
-<<<<<<< HEAD
-#[allow(non_snake_case)]
 pub extern "system" fn Java_com_exonum_binding_index_IndexList_nativeLast(
-=======
-pub extern "C" fn Java_com_exonum_binding_index_IndexList_nativeLast(
->>>>>>> ea0f8c16
     env: JNIEnv,
     _: JClass,
     list_handle: Handle,
@@ -109,12 +89,7 @@
 
 /// Returns `true` if the list is empty.
 #[no_mangle]
-<<<<<<< HEAD
-#[allow(non_snake_case)]
 pub extern "system" fn Java_com_exonum_binding_index_IndexList_nativeIsEmpty(
-=======
-pub extern "C" fn Java_com_exonum_binding_index_IndexList_nativeIsEmpty(
->>>>>>> ea0f8c16
     env: JNIEnv,
     _: JClass,
     list_handle: Handle,
@@ -130,12 +105,7 @@
 
 /// Returns length of the list.
 #[no_mangle]
-<<<<<<< HEAD
-#[allow(non_snake_case)]
 pub extern "system" fn Java_com_exonum_binding_index_IndexList_nativeLen(
-=======
-pub extern "C" fn Java_com_exonum_binding_index_IndexList_nativeLen(
->>>>>>> ea0f8c16
     env: JNIEnv,
     _: JClass,
     list_handle: Handle,
@@ -151,12 +121,7 @@
 
 /// Adds value to the list.
 #[no_mangle]
-<<<<<<< HEAD
-#[allow(non_snake_case)]
 pub extern "system" fn Java_com_exonum_binding_index_IndexList_nativePush(
-=======
-pub extern "C" fn Java_com_exonum_binding_index_IndexList_nativePush(
->>>>>>> ea0f8c16
     env: JNIEnv,
     _: JClass,
     value: jbyteArray,
@@ -176,12 +141,7 @@
 
 /// Removes the last element from a list and returns it, or null pointer if it is empty.
 #[no_mangle]
-<<<<<<< HEAD
-#[allow(non_snake_case)]
 pub extern "system" fn Java_com_exonum_binding_index_IndexList_nativePop(
-=======
-pub extern "C" fn Java_com_exonum_binding_index_IndexList_nativePop(
->>>>>>> ea0f8c16
     env: JNIEnv,
     _: JClass,
     list_handle: Handle,
@@ -203,12 +163,7 @@
 
 /// Shortens the list, keeping the first len elements and dropping the rest.
 #[no_mangle]
-<<<<<<< HEAD
-#[allow(non_snake_case)]
 pub extern "system" fn Java_com_exonum_binding_index_IndexList_nativeTruncate(
-=======
-pub extern "C" fn Java_com_exonum_binding_index_IndexList_nativeTruncate(
->>>>>>> ea0f8c16
     env: JNIEnv,
     _: JClass,
     len: jlong,
@@ -227,12 +182,7 @@
 
 /// Sets value into specified index. Panics if `i` is out of bounds.
 #[no_mangle]
-<<<<<<< HEAD
-#[allow(non_snake_case)]
 pub extern "system" fn Java_com_exonum_binding_index_IndexList_nativeSet(
-=======
-pub extern "C" fn Java_com_exonum_binding_index_IndexList_nativeSet(
->>>>>>> ea0f8c16
     env: JNIEnv,
     _: JClass,
     index: jlong,
@@ -253,12 +203,7 @@
 
 /// Clears the list, removing all values.
 #[no_mangle]
-<<<<<<< HEAD
-#[allow(non_snake_case)]
 pub extern "system" fn Java_com_exonum_binding_index_IndexList_nativeClear(
-=======
-pub extern "C" fn Java_com_exonum_binding_index_IndexList_nativeClear(
->>>>>>> ea0f8c16
     env: JNIEnv,
     _: JClass,
     list_handle: Handle,
