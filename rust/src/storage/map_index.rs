use jni::JNIEnv;
use jni::objects::JClass;
use jni::sys::{jboolean, jbyteArray};

use std::panic;
use std::ptr;

use exonum::storage::{Snapshot, Fork, MapIndex};
use utils::{self, Handle};
use super::db::{View, Key, Value};

type Index<T> = MapIndex<T, Key, Value>;

enum IndexType {
    SnapshotIndex(Index<&'static Snapshot>),
    ForkIndex(Index<&'static mut Fork>),
}

/// Returns pointer to created `MapIndex` object.
#[no_mangle]
<<<<<<< HEAD
#[allow(non_snake_case)]
pub extern "system" fn Java_com_exonum_binding_index_IndexMap_nativeCreate(
=======
pub extern "C" fn Java_com_exonum_binding_index_IndexMap_nativeCreate(
>>>>>>> ea0f8c16
    env: JNIEnv,
    _: JClass,
    view_handle: Handle,
    prefix: jbyteArray,
) -> Handle {
    let res = panic::catch_unwind(|| {
        let prefix = env.convert_byte_array(prefix).unwrap();
        Box::into_raw(Box::new(match *utils::cast_object(view_handle) {
            View::Snapshot(ref snapshot) => IndexType::SnapshotIndex(
                Index::new(prefix, &**snapshot),
            ),
            View::Fork(ref mut fork) => IndexType::ForkIndex(Index::new(prefix, fork)),
        })) as Handle
    });
    utils::unwrap_exc_or_default(&env, res)
}

/// Destroys underlying `MapIndex` object and frees memory.
#[no_mangle]
<<<<<<< HEAD
#[allow(non_snake_case)]
pub extern "system" fn Java_com_exonum_binding_index_IndexMap_nativeFree(
=======
pub extern "C" fn Java_com_exonum_binding_index_IndexMap_nativeFree(
>>>>>>> ea0f8c16
    env: JNIEnv,
    _: JClass,
    map_handle: Handle,
) {
    utils::drop_object::<IndexType>(&env, map_handle);
}

/// Returns value identified by the `key`. Null pointer is returned if value is not found.
#[no_mangle]
<<<<<<< HEAD
#[allow(non_snake_case)]
pub extern "system" fn Java_com_exonum_binding_index_IndexMap_nativeGet(
=======
pub extern "C" fn Java_com_exonum_binding_index_IndexMap_nativeGet(
>>>>>>> ea0f8c16
    env: JNIEnv,
    _: JClass,
    key: jbyteArray,
    map_handle: Handle,
) -> jbyteArray {
    let res = panic::catch_unwind(|| {
        let key = env.convert_byte_array(key).unwrap()[0];
        let val = match *utils::cast_object::<IndexType>(map_handle) {
            IndexType::SnapshotIndex(ref map) => map.get(&key),
            IndexType::ForkIndex(ref map) => map.get(&key),
        };
        match val {
            Some(val) => utils::convert_to_java_array(&env, &val),
            None => ptr::null_mut(),
        }
    });
    utils::unwrap_exc_or(&env, res, ptr::null_mut())
}

/// Returns `true` if the map contains a value for the specified key.
#[no_mangle]
<<<<<<< HEAD
#[allow(non_snake_case)]
pub extern "system" fn Java_com_exonum_binding_index_IndexMap_nativeContains(
=======
pub extern "C" fn Java_com_exonum_binding_index_IndexMap_nativeContains(
>>>>>>> ea0f8c16
    env: JNIEnv,
    _: JClass,
    key: jbyteArray,
    map_handle: Handle,
) -> jboolean {
    let res = panic::catch_unwind(|| {
        let key = env.convert_byte_array(key).unwrap()[0];
        (match *utils::cast_object::<IndexType>(map_handle) {
             IndexType::SnapshotIndex(ref map) => map.contains(&key),
             IndexType::ForkIndex(ref map) => map.contains(&key),
         }) as jboolean
    });
    utils::unwrap_exc_or_default(&env, res)
}

/// Sets `value` identified by the `key` into the index.
#[no_mangle]
<<<<<<< HEAD
#[allow(non_snake_case)]
pub extern "system" fn Java_com_exonum_binding_index_IndexMap_nativePut(
=======
pub extern "C" fn Java_com_exonum_binding_index_IndexMap_nativePut(
>>>>>>> ea0f8c16
    env: JNIEnv,
    _: JClass,
    key: jbyteArray,
    value: jbyteArray,
    map_handle: Handle,
) {
    let res = panic::catch_unwind(|| match *utils::cast_object::<IndexType>(map_handle) {
        IndexType::SnapshotIndex(_) => {
            panic!("Unable to modify snapshot.");
        }
        IndexType::ForkIndex(ref mut map) => {
            let key = env.convert_byte_array(key).unwrap()[0];
            let value = env.convert_byte_array(value).unwrap();
            map.put(&key, value);
        }
    });
    utils::unwrap_exc_or_default(&env, res)
}

/// Removes value identified by the `key` from the index.
#[no_mangle]
<<<<<<< HEAD
#[allow(non_snake_case)]
pub extern "system" fn Java_com_exonum_binding_index_IndexMap_nativeDelete(
=======
pub extern "C" fn Java_com_exonum_binding_index_IndexMap_nativeDelete(
>>>>>>> ea0f8c16
    env: JNIEnv,
    _: JClass,
    key: jbyteArray,
    map_handle: Handle,
) {
    let res = panic::catch_unwind(|| match *utils::cast_object::<IndexType>(map_handle) {
        IndexType::SnapshotIndex(_) => {
            panic!("Unable to modify snapshot.");
        }
        IndexType::ForkIndex(ref mut map) => {
            let key = env.convert_byte_array(key).unwrap()[0];
            map.remove(&key);
        }
    });
    utils::unwrap_exc_or_default(&env, res)
}

/// Clears the index, removing all values.
#[no_mangle]
<<<<<<< HEAD
#[allow(non_snake_case)]
pub extern "system" fn Java_com_exonum_binding_index_IndexMap_nativeClear(
=======
pub extern "C" fn Java_com_exonum_binding_index_IndexMap_nativeClear(
>>>>>>> ea0f8c16
    env: JNIEnv,
    _: JClass,
    map_handle: Handle,
) {
    let res = panic::catch_unwind(|| match *utils::cast_object::<IndexType>(map_handle) {
        IndexType::SnapshotIndex(_) => {
            panic!("Unable to modify snapshot.");
        }
        IndexType::ForkIndex(ref mut map) => {
            map.clear();
        }
    });
    utils::unwrap_exc_or_default(&env, res)
}<|MERGE_RESOLUTION|>--- conflicted
+++ resolved
@@ -18,12 +18,7 @@
 
 /// Returns pointer to created `MapIndex` object.
 #[no_mangle]
-<<<<<<< HEAD
-#[allow(non_snake_case)]
 pub extern "system" fn Java_com_exonum_binding_index_IndexMap_nativeCreate(
-=======
-pub extern "C" fn Java_com_exonum_binding_index_IndexMap_nativeCreate(
->>>>>>> ea0f8c16
     env: JNIEnv,
     _: JClass,
     view_handle: Handle,
@@ -43,12 +38,7 @@
 
 /// Destroys underlying `MapIndex` object and frees memory.
 #[no_mangle]
-<<<<<<< HEAD
-#[allow(non_snake_case)]
 pub extern "system" fn Java_com_exonum_binding_index_IndexMap_nativeFree(
-=======
-pub extern "C" fn Java_com_exonum_binding_index_IndexMap_nativeFree(
->>>>>>> ea0f8c16
     env: JNIEnv,
     _: JClass,
     map_handle: Handle,
@@ -58,12 +48,7 @@
 
 /// Returns value identified by the `key`. Null pointer is returned if value is not found.
 #[no_mangle]
-<<<<<<< HEAD
-#[allow(non_snake_case)]
 pub extern "system" fn Java_com_exonum_binding_index_IndexMap_nativeGet(
-=======
-pub extern "C" fn Java_com_exonum_binding_index_IndexMap_nativeGet(
->>>>>>> ea0f8c16
     env: JNIEnv,
     _: JClass,
     key: jbyteArray,
@@ -85,12 +70,7 @@
 
 /// Returns `true` if the map contains a value for the specified key.
 #[no_mangle]
-<<<<<<< HEAD
-#[allow(non_snake_case)]
 pub extern "system" fn Java_com_exonum_binding_index_IndexMap_nativeContains(
-=======
-pub extern "C" fn Java_com_exonum_binding_index_IndexMap_nativeContains(
->>>>>>> ea0f8c16
     env: JNIEnv,
     _: JClass,
     key: jbyteArray,
@@ -108,12 +88,7 @@
 
 /// Sets `value` identified by the `key` into the index.
 #[no_mangle]
-<<<<<<< HEAD
-#[allow(non_snake_case)]
 pub extern "system" fn Java_com_exonum_binding_index_IndexMap_nativePut(
-=======
-pub extern "C" fn Java_com_exonum_binding_index_IndexMap_nativePut(
->>>>>>> ea0f8c16
     env: JNIEnv,
     _: JClass,
     key: jbyteArray,
@@ -135,12 +110,7 @@
 
 /// Removes value identified by the `key` from the index.
 #[no_mangle]
-<<<<<<< HEAD
-#[allow(non_snake_case)]
 pub extern "system" fn Java_com_exonum_binding_index_IndexMap_nativeDelete(
-=======
-pub extern "C" fn Java_com_exonum_binding_index_IndexMap_nativeDelete(
->>>>>>> ea0f8c16
     env: JNIEnv,
     _: JClass,
     key: jbyteArray,
@@ -160,12 +130,7 @@
 
 /// Clears the index, removing all values.
 #[no_mangle]
-<<<<<<< HEAD
-#[allow(non_snake_case)]
 pub extern "system" fn Java_com_exonum_binding_index_IndexMap_nativeClear(
-=======
-pub extern "C" fn Java_com_exonum_binding_index_IndexMap_nativeClear(
->>>>>>> ea0f8c16
     env: JNIEnv,
     _: JClass,
     map_handle: Handle,
