--- conflicted
+++ resolved
@@ -1,4 +1,4 @@
-/* 
+/*
  * Copyright 2018 The Exonum Team
  *
  * Licensed under the Apache License, Version 2.0 (the "License");
@@ -71,11 +71,7 @@
 
   public void initialGlobalConfig(String initialGlobalConfig) {
     when(service.initialize(anyLong()))
-<<<<<<< HEAD
         .thenReturn(initialGlobalConfig);
-=======
-        .thenReturn(checkNotNull(initialGlobalConfig));
->>>>>>> 7727875e
   }
 
   public void initialGlobalConfigThrowing(Class<? extends Throwable> exceptionType) {
