--- conflicted
+++ resolved
@@ -114,15 +114,11 @@
             let java_tx_mock = env.new_global_ref(java_tx_mock)?;
             let raw = create_empty_raw_transaction();
             Ok((java_tx_mock, raw))
-<<<<<<< HEAD
-        }).unwrap()
+        })
+        .unwrap()
 }
 
 pub fn create_empty_raw_transaction() -> RawTransaction {
     let service_transaction = ServiceTransaction::from_raw_unchecked(0, vec![]);
     RawTransaction::new(0, service_transaction)
-=======
-        })
-        .unwrap()
->>>>>>> 5c5104d6
 }