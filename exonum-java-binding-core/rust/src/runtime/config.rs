/*
 * Copyright 2019 The Exonum Team
 *
 * Licensed under the Apache License, Version 2.0 (the "License");
 * you may not use this file except in compliance with the License.
 * You may obtain a copy of the License at
 *
 *     http://www.apache.org/licenses/LICENSE-2.0
 *
 * Unless required by applicable law or agreed to in writing, software
 * distributed under the License is distributed on an "AS IS" BASIS,
 * WITHOUT WARRANTIES OR CONDITIONS OF ANY KIND, either express or implied.
 * See the License for the specific language governing permissions and
 * limitations under the License.
 */

use std::fmt;

/// JavaServiceRuntime configuration.
#[derive(Debug, Clone, Serialize, Deserialize)]
pub struct Config {
<<<<<<< HEAD
    /// Private part of the EJB configuration parameters.
    pub private_config: PrivateConfig,
    /// Public part of the EJB configuration parameters.
    pub public_config: PublicConfig,
}

/// Internal EJB configuration.
///
/// Not visible by user, used internally while initializing runtime.
#[doc(hidden)] // For testing purposes only.
pub struct InternalConfig {
    /// EJB system classpath.
    pub system_class_path: String,
    /// EJB library path.
    pub system_lib_path: Option<String>,
}

/// Private EJB configuration.
#[derive(Debug, Clone, Serialize, Deserialize)]
pub struct PrivateConfig {
    /// Additional parameters for JVM.
    ///
    /// Passed directly to JVM while initializing EJB runtime.
    /// Parameters must not have dash at the beginning.
    /// Some parameters are forbidden for setting up by user.
    pub user_parameters: Vec<String>,
    /// Java service classpath.
    pub service_class_path: String,
=======
    /// JVM configuration.
    pub jvm_config: JvmConfig,
    /// EJB configuration
    pub ejb_config: EjbConfig,
    /// Java service configuration.
    pub service_config: ServiceConfig,
}

/// EJB-specific configuration
#[derive(Debug, Clone, Serialize, Deserialize)]
pub struct EjbConfig {
    /// Java service classpath. Must include all its dependencies.
    ///
    /// Includes java_bindings internal dependencies as well as user service dependencies.
    pub class_path: String,
    /// Path to java-bindings shared library.
    ///
    /// Should be path to exonum-java-binding-core/rust/target/{debug, release}
    pub lib_path: String,
>>>>>>> 7391aa5f
    /// Path to `log4j` configuration file.
    pub log_config_path: String,
    /// A port of the HTTP server for Java services. Must be distinct from the ports used by Exonum.
    pub port: i32,
}

<<<<<<< HEAD
/// Public EJB configuration.
=======
/// JVM configuration.
#[derive(Debug, Clone, Serialize, Deserialize)]
pub struct JvmConfig {
    /// Additional parameters for JVM.
    ///
    /// Passed directly to JVM while initializing EJB runtime.
    /// Parameters must not have dash at the beginning.
    /// Some parameters are forbidden for setting up by user.
    /// Parameters that are prepended to the rest.
    pub args_prepend: Vec<String>,
    /// Parameters that get appended to the rest.
    pub args_append: Vec<String>,
    /// Socket address for JVM debugging
    pub jvm_debug_socket: Option<String>,
}

/// Java service configuration.
>>>>>>> 7391aa5f
#[derive(Debug, Clone, Serialize, Deserialize)]
pub struct PublicConfig {
    /// Fully qualified service module name.
    ///
    /// Must be subclass of `AbstractModule` and contain no-arguments constructor.
    pub module_name: String,
}

/// Error returned while validating user-specified additional parameters for JVM.
/// Trying to specify a parameter that is set by EJB internally.
#[derive(PartialEq)]
pub struct ForbiddenParameterError(String);

impl fmt::Debug for ForbiddenParameterError {
    fn fmt(&self, f: &mut fmt::Formatter) -> Result<(), fmt::Error> {
        write!(
            f,
            "Trying to specify JVM parameter [{}] that is set by EJB internally. \
             Use EJB parameters instead.",
            self.0
        )
    }
}

/// Checks if parameter is not in list of forbidden parameters and adds a dash at the beginning.
pub(crate) fn validate_and_convert(
    user_parameter: &str,
) -> Result<String, ForbiddenParameterError> {
    check_not_forbidden(user_parameter)?;
    // adding dash at the beginning
    let mut user_parameter = user_parameter.to_owned();
    user_parameter.insert(0, '-');

    Ok(user_parameter)
}

fn check_not_forbidden(user_parameter: &str) -> Result<(), ForbiddenParameterError> {
    if user_parameter.starts_with("Djava.class.path")
        || user_parameter.starts_with("Djava.library.path")
        || user_parameter.starts_with("Dlog4j.configurationFile")
    {
        Err(ForbiddenParameterError(user_parameter.to_string()))
    } else {
        Ok(())
    }
}

#[cfg(test)]
mod tests {
    use super::*;

    #[test]
    fn not_forbidden_debug() {
        let validation_result = validate_and_convert("Xdebug");
        assert_eq!(validation_result, Ok("-Xdebug".to_string()));
    }

    #[test]
    fn not_forbidden_user_parameter() {
        let validation_result = validate_and_convert("Duser.parameter=Djava.class.path");
        assert_eq!(
            validation_result,
            Ok("-Duser.parameter=Djava.class.path".to_string())
        );
    }

    #[test]
    #[should_panic(expected = "Trying to specify JVM parameter")]
    fn class_path() {
        validate_and_convert("Djava.class.path=target").unwrap();
    }

    #[test]
    #[should_panic(expected = "Trying to specify JVM parameter")]
    fn library_path() {
        validate_and_convert("Djava.library.path=some-dir").unwrap();
    }

    #[test]
    #[should_panic(expected = "Trying to specify JVM parameter")]
    fn log_config() {
        validate_and_convert("Dlog4j.configurationFile=logfile").unwrap();
    }
}<|MERGE_RESOLUTION|>--- conflicted
+++ resolved
@@ -19,7 +19,8 @@
 /// JavaServiceRuntime configuration.
 #[derive(Debug, Clone, Serialize, Deserialize)]
 pub struct Config {
-<<<<<<< HEAD
+    /// JVM configuration.
+    pub jvm_config: JvmConfig,
     /// Private part of the EJB configuration parameters.
     pub private_config: PrivateConfig,
     /// Public part of the EJB configuration parameters.
@@ -33,51 +34,25 @@
 pub struct InternalConfig {
     /// EJB system classpath.
     pub system_class_path: String,
+    /// EJB service classpath.
+    pub service_class_path: String,
     /// EJB library path.
     pub system_lib_path: Option<String>,
+    // Path to `log4j` configuration file.
+    pub log_config_path: String,
 }
 
 /// Private EJB configuration.
 #[derive(Debug, Clone, Serialize, Deserialize)]
 pub struct PrivateConfig {
-    /// Additional parameters for JVM.
-    ///
-    /// Passed directly to JVM while initializing EJB runtime.
-    /// Parameters must not have dash at the beginning.
-    /// Some parameters are forbidden for setting up by user.
-    pub user_parameters: Vec<String>,
     /// Java service classpath.
     pub service_class_path: String,
-=======
-    /// JVM configuration.
-    pub jvm_config: JvmConfig,
-    /// EJB configuration
-    pub ejb_config: EjbConfig,
-    /// Java service configuration.
-    pub service_config: ServiceConfig,
-}
-
-/// EJB-specific configuration
-#[derive(Debug, Clone, Serialize, Deserialize)]
-pub struct EjbConfig {
-    /// Java service classpath. Must include all its dependencies.
-    ///
-    /// Includes java_bindings internal dependencies as well as user service dependencies.
-    pub class_path: String,
-    /// Path to java-bindings shared library.
-    ///
-    /// Should be path to exonum-java-binding-core/rust/target/{debug, release}
-    pub lib_path: String,
->>>>>>> 7391aa5f
     /// Path to `log4j` configuration file.
     pub log_config_path: String,
     /// A port of the HTTP server for Java services. Must be distinct from the ports used by Exonum.
     pub port: i32,
 }
 
-<<<<<<< HEAD
-/// Public EJB configuration.
-=======
 /// JVM configuration.
 #[derive(Debug, Clone, Serialize, Deserialize)]
 pub struct JvmConfig {
@@ -94,8 +69,7 @@
     pub jvm_debug_socket: Option<String>,
 }
 
-/// Java service configuration.
->>>>>>> 7391aa5f
+/// Public EJB configuration.
 #[derive(Debug, Clone, Serialize, Deserialize)]
 pub struct PublicConfig {
     /// Fully qualified service module name.
@@ -164,14 +138,14 @@
 
     #[test]
     #[should_panic(expected = "Trying to specify JVM parameter")]
-    fn class_path() {
-        validate_and_convert("Djava.class.path=target").unwrap();
+    fn library_path() {
+        validate_and_convert("Djava.library.path=.").unwrap();
     }
 
     #[test]
     #[should_panic(expected = "Trying to specify JVM parameter")]
-    fn library_path() {
-        validate_and_convert("Djava.library.path=some-dir").unwrap();
+    fn class_path() {
+        validate_and_convert("Djava.class.path=target").unwrap();
     }
 
     #[test]
