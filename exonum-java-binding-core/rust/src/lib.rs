// Copyright 2018 The Exonum Team
//
// Licensed under the Apache License, Version 2.0 (the "License");
// you may not use this file except in compliance with the License.
// You may obtain a copy of the License at
//
//   http://www.apache.org/licenses/LICENSE-2.0
//
// Unless required by applicable law or agreed to in writing, software
// distributed under the License is distributed on an "AS IS" BASIS,
// WITHOUT WARRANTIES OR CONDITIONS OF ANY KIND, either express or implied.
// See the License for the specific language governing permissions and
// limitations under the License.

//! Rust jni helpers for java bindings.
//!
//! All methods catch rust-panic and then rethrow java exception, but because of JNI-specific,
//! some default stub value still should be returned from the Rust side.

#![deny(missing_docs)]
// `JNIEnv` is passed by value to the extern functions.
#![cfg_attr(feature = "cargo-clippy", allow(needless_pass_by_value))]
// Function names must follow Java naming for the native functions.
#![allow(non_snake_case)]

pub extern crate exonum;
<<<<<<< HEAD
extern crate failure;
extern crate toml;
pub extern crate iron;
pub extern crate jni;
#[macro_use]
extern crate log;
extern crate serde;
#[macro_use]
extern crate serde_derive;
=======
pub extern crate jni;
#[macro_use]
extern crate log;
>>>>>>> 7727875e
pub extern crate serde_json;

#[cfg(feature = "resource-manager")]
#[macro_use]
extern crate lazy_static;

<<<<<<< HEAD
mod error;
=======
>>>>>>> 7727875e
mod init;
mod proxy;
mod storage;
#[doc(hidden)]
pub mod utils;
<<<<<<< HEAD
mod runtime;
=======
>>>>>>> 7727875e

pub use error::*;
pub use init::*;
pub use proxy::*;
pub use storage::*;
pub use runtime::*;<|MERGE_RESOLUTION|>--- conflicted
+++ resolved
@@ -24,7 +24,6 @@
 #![allow(non_snake_case)]
 
 pub extern crate exonum;
-<<<<<<< HEAD
 extern crate failure;
 extern crate toml;
 pub extern crate iron;
@@ -34,30 +33,19 @@
 extern crate serde;
 #[macro_use]
 extern crate serde_derive;
-=======
-pub extern crate jni;
-#[macro_use]
-extern crate log;
->>>>>>> 7727875e
 pub extern crate serde_json;
 
 #[cfg(feature = "resource-manager")]
 #[macro_use]
 extern crate lazy_static;
 
-<<<<<<< HEAD
 mod error;
-=======
->>>>>>> 7727875e
 mod init;
 mod proxy;
 mod storage;
 #[doc(hidden)]
 pub mod utils;
-<<<<<<< HEAD
 mod runtime;
-=======
->>>>>>> 7727875e
 
 pub use error::*;
 pub use init::*;
