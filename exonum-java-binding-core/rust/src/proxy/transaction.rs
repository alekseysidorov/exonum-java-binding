use exonum::blockchain::{ExecutionError, ExecutionResult, Transaction, TransactionContext};
use exonum::messages::BinaryForm;
use exonum::messages::RawTransaction;
use jni::objects::{GlobalRef, JObject, JValue};
use jni::JNIEnv;
use serde;

use std::fmt;

use storage::View;
use utils::{
    describe_java_exception, get_and_clear_java_exception, get_exception_message, to_handle,
    unwrap_jni,
};
use {JniErrorKind, JniExecutor, JniResult, MainExecutor};

const CLASS_TRANSACTION_EXCEPTION: &str =
    "com/exonum/binding/transaction/TransactionExecutionException";

/// A proxy for `Transaction`s.
#[derive(Clone)]
pub struct TransactionProxy {
    exec: MainExecutor,
    transaction: GlobalRef,
    raw: RawTransaction,
}

// `TransactionProxy` is immutable, so it can be safely used in different threads.
unsafe impl Sync for TransactionProxy {}

impl fmt::Debug for TransactionProxy {
    fn fmt(&self, f: &mut fmt::Formatter) -> fmt::Result {
        write!(f, "TransactionProxy")
    }
}

impl TransactionProxy {
    /// Creates a `TransactionProxy` of the given Java transaction.
    pub fn from_global_ref(
        exec: MainExecutor,
        transaction: GlobalRef,
        raw: RawTransaction,
    ) -> Self {
        TransactionProxy {
            exec,
            transaction,
            raw,
        }
    }
}

impl serde::Serialize for TransactionProxy {
    fn serialize<S>(
        &self,
        serializer: S,
    ) -> Result<<S as serde::Serializer>::Ok, <S as serde::Serializer>::Error>
    where
        S: serde::Serializer,
    {
        serializer.serialize_bytes(
            &self
                .raw
                .encode()
                .expect("Could not serialize TransactionProxy"),
        )
    }
}

impl Transaction for TransactionProxy {
    fn execute(&self, mut context: TransactionContext) -> ExecutionResult {
        let res = self.exec.with_attached(|env: &JNIEnv| {
            let tx_hash = context.tx_hash();
            let author_pk = context.author();

            let view_handle = to_handle(View::from_ref_fork(context.fork()));
            let tx_hash = JObject::from(env.byte_array_from_slice(tx_hash.as_ref())?);
            let author_pk = JObject::from(env.byte_array_from_slice(author_pk.as_ref())?);

            let res = env
                .call_method(
                    self.transaction.as_obj(),
                    "execute",
<<<<<<< HEAD
                    "(J[B[B)V",
                    &[
                        JValue::from(view_handle),
                        JValue::from(tx_hash),
                        JValue::from(author_pk),
                    ],
                ).and_then(JValue::v);
=======
                    "(J)V",
                    &[JValue::from(view_handle)],
                )
                .and_then(JValue::v);
>>>>>>> 5c5104d6
            Ok(check_transaction_execution_result(env, res))
        });
        unwrap_jni(res)
    }
}

/// Handles exceptions after executing transactions
///
/// The TransactionExecutionException and its descendants are converted into `Error`s with their
/// descriptions. The rest (Java and JNI errors) are treated as unrecoverable and result in a panic.
///
/// Panics:
/// - Panics if there is some JNI error.
/// - If there is a pending Java throwable that IS NOT an instance of the
/// `TransactionExecutionException`.
fn check_transaction_execution_result<T>(
    env: &JNIEnv,
    result: JniResult<T>,
) -> Result<T, ExecutionError> {
    result.map_err(|jni_error| match jni_error.0 {
        JniErrorKind::JavaException => {
            let exception = get_and_clear_java_exception(env);
            let message = unwrap_jni(get_exception_message(env, exception));
            if !unwrap_jni(env.is_instance_of(exception, CLASS_TRANSACTION_EXCEPTION)) {
                let panic_msg = describe_java_exception(env, exception);
                panic!(panic_msg);
            }

            let err_code = unwrap_jni(get_tx_error_code(env, exception)) as u8;
            match message {
                Some(msg) => ExecutionError::with_description(err_code, msg),
                None => ExecutionError::new(err_code),
            }
        }
        _ => unwrap_jni(Err(jni_error)),
    })
}

/// Returns the error code of the `TransactionExecutionException` instance.
fn get_tx_error_code(env: &JNIEnv, exception: JObject) -> JniResult<i8> {
    let err_code = env.call_method(exception, "getErrorCode", "()B", &[])?;
    err_code.b()
}<|MERGE_RESOLUTION|>--- conflicted
+++ resolved
@@ -80,20 +80,14 @@
                 .call_method(
                     self.transaction.as_obj(),
                     "execute",
-<<<<<<< HEAD
                     "(J[B[B)V",
                     &[
                         JValue::from(view_handle),
                         JValue::from(tx_hash),
                         JValue::from(author_pk),
                     ],
-                ).and_then(JValue::v);
-=======
-                    "(J)V",
-                    &[JValue::from(view_handle)],
                 )
                 .and_then(JValue::v);
->>>>>>> 5c5104d6
             Ok(check_transaction_execution_result(env, res))
         });
         unwrap_jni(res)
