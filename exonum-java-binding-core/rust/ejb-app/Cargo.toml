[package]
name = "ejb-app"
version = "0.4.0-SNAPSHOT"
authors = ["Exonum team <exonum@bitfury.com>"]

[dependencies]
<<<<<<< HEAD
java_bindings = { path = "..", features = ["invocation"] }
exonum-configuration = "0.9.2"
exonum-btc-anchoring = "0.9"
=======
# Specify the "resource-manager" feature explicitly to prevent issues with linking (see ECR-2855).
# Although its primary goal is to detect _programming_ errors that shall not occur
# in a correct application early, it is currently required in the application 
# because some public APIs in Java permit passing arbitrary pointers (e.g., Snapshot#newInstance).
java_bindings = { path = "..", features = ["invocation", "resource-manager"] }
exonum-configuration = "0.10"
exonum-btc-anchoring = "0.10"
>>>>>>> 7391aa5f
toml = "0.4.6"
serde = "1.0"
serde_derive = "1.0"

[dev-dependencies]
tempfile = "3"<|MERGE_RESOLUTION|>--- conflicted
+++ resolved
@@ -4,19 +4,13 @@
 authors = ["Exonum team <exonum@bitfury.com>"]
 
 [dependencies]
-<<<<<<< HEAD
-java_bindings = { path = "..", features = ["invocation"] }
-exonum-configuration = "0.9.2"
-exonum-btc-anchoring = "0.9"
-=======
 # Specify the "resource-manager" feature explicitly to prevent issues with linking (see ECR-2855).
 # Although its primary goal is to detect _programming_ errors that shall not occur
-# in a correct application early, it is currently required in the application 
+# in a correct application early, it is currently required in the application
 # because some public APIs in Java permit passing arbitrary pointers (e.g., Snapshot#newInstance).
 java_bindings = { path = "..", features = ["invocation", "resource-manager"] }
 exonum-configuration = "0.10"
 exonum-btc-anchoring = "0.10"
->>>>>>> 7391aa5f
 toml = "0.4.6"
 serde = "1.0"
 serde_derive = "1.0"
