# Exonum Java Binding Contribution Guide

Exonum Java Binding is open to any contributions, whether 
it is a feedback on existing features, a request for a new one, a bug report
or a pull request. This document describes how to work with this project: 
  * how to [build](#how-to-build) it
  * how to [test](#tests) it
  * the [code style guidelines](#the-code-style)
  * how to [submit an issue](#submitting-issues)
  * how to [submit a PR](#submitting-pull-requests).

## How to Build
### System Dependencies
You need to install the following dependencies:
  * Linux or macOS. Windows support is coming soon. <!-- TODO: Link Java roadmap when it is published -->
  * [JDK 1.8+](http://jdk.java.net/10/).
  * [Maven 3.5+](https://maven.apache.org/download.cgi).
<<<<<<< HEAD
  * [Rust 1.27.2](https://www.rust-lang.org/).
    To install specific Rust version, use `rustup install 1.27.2` command.
  * The [system dependencies](https://exonum.com/doc/get-started/install/) of Exonum. 
=======
  * [Stable Rust](https://www.rust-lang.org/).
  * The [system dependencies](https://exonum.com/doc/version/latest/get-started/install/) of Exonum. 
>>>>>>> 7391aa5f
  You do _not_ need to manually fetch and compile Exonum.
  * For automatic packaging of the EJB App you also need `CMake` installed in your system. 
  **Automatic EJB App packaging is only supported on Linux platform at the moment**. 

### Building
Set required environment variables, once in a shell you use to build the project:
```$sh
$ source tests_profile
```
Then run:
```$sh
$ mvn install
```

#### Building Java Binding App
Run:
```$sh
<<<<<<< HEAD
$ ./package_app.sh
=======
$ cd exonum-java-binding-core/rust/ejb-app
$ cargo build
>>>>>>> 7391aa5f
```
This command will build and package EJB App with all the necessary runtime dependencies
in a single `zip` archive in `exonum-java-binding-core/target` directory.

**Automatic EJB App packaging is only supported on Linux platform.**

## Modules
The project is split into several modules. Here are the main ones:
  * [`core`](exonum-java-binding-core) contains the APIs to define and implement an 
  [Exonum service](https://exonum.com/doc/version/latest/get-started/design-overview/#modularity-and-services).
  * [`core-native`](exonum-java-binding-core/rust) contains the glue code between Java and Rust.
  * [`app`](exonum-java-binding-core/rust/ejb-app) is an application that runs a node with Java 
  and Rust services.
  * [`common`](exonum-java-binding-common) provides common functionality to Exonum core
  and light clients: [Exonum proofs](https://exonum.com/doc/version/latest/get-started/design-overview/#proofs),
  hashing and cryptographic operations, serialization support.
  * [`exonum-service-archetype`](exonum-java-binding-service-archetype) implements an archetype
  generating a template project of Exonum Java service. 
  <!-- TODO: a link to a getting started guide/generating a project -->

## Tests
### Categories of Tests
There are several categories of tests:
  * Unit tests in Java and Rust modules.
  * Integration tests in Java, some of which require a native library.
  * Integration tests in Rust that require a JVM together with `ejb-core` 
    and `ejb-fakes` artefacts. Reside 
    in [`core-native`](exonum-java-binding-core/rust/integration_tests).
  * System tests — these are currently performed internally 
    and use a [QA-service](exonum-java-binding-qa-service).

### Running Tests
<!-- TODO: Shall we explain what `mvn install` runs, and what `run_all_tests`? -->
For convenience, the tests are divided into several groups.
To run all tests, invoke this script:
```$sh
$ ./run_all_tests.sh
```
The following scripts can be run separately:
* `./run_maven_tests.sh` - all tests in Java and unit tests in Rust.
* `./run_native_integration_tests.sh` - integration tests in Rust.
* `./run_ejb_app_tests.sh` - application tests in Rust.

### Writing Tests
#### Java
Use JUnit + [Mockito](https://github.com/mockito/mockito) or hand-written fakes.
Currently there is no project-wide default for an assertion library: 
Hamcrest and AssertJ are used in various modules.

##### Integration Tests in Core
The integration tests in `core` are bound to `verify` phase of the Maven build. 
The name of IT classes must end with `IntegrationTest`. 
If your test verifies the behaviour of a class with native methods, 
or depends on such classes, the native library is required, 
which can be loaded with `LibraryLoader.load()`.

IntelliJ IDEA infers the JVM arguments from the `pom.xml` and runs ITs just fine.
If you use another IDE, configure it to pass `-Djava.library.path` system property 
to the JVM when running tests. For more details, see the failsafe plugin 
[configuration](exonum-java-binding-core/pom.xml).

#### Rust
All tests require several environment variables to be set.
These variables with the brief explanation can be found in the `./tests_profile` script.
They can be imported into the current shell with `source ./tests_profile`.
It’s more convenient to use the corresponding `./run_XXX_tests.sh` script.

## The Code Style
### Java
Java code must follow the [Google code style](https://google.github.io/styleguide/javaguide.html).
[Checkstyle](http://checkstyle.sourceforge.net/index.html) checks the project 
during `validate` phase (i.e., _before_ compilation) of the build. You can also run it manually:
```$sh
$ mvn validate
```

Development builds only report violations, pass `-P ci-build` to fail the build in case of violations.

### Rust
Rust code follows the [Rust style guide](https://github.com/rust-lang-nursery/fmt-rfcs/blob/master/guide/guide.md).
[`rustfmt`](https://github.com/rust-lang-nursery/rustfmt) enforces the code style.

After installation, you can run it with
```$sh
$ cd exonum-java-binding-core/rust
$ cargo fmt --all -- --write-mode=check
```

## Submitting Issues
Use Github Issues to submit an issue, whether it is a question, some feedback, a bug or a feature request:
https://github.com/exonum/exonum-java-binding/issues/new

JIRA is for internal use so far and is not publicly available yet.

## Submitting Pull Requests
Before starting to work on a PR, please submit an issue describing the intended changes.
Chances are — we are already working on something similar. If not — we can then offer some
help with the requirements, design, implementation or documentation.

It’s fine to open a PR as soon as you need any feedback — ask any questions in the description.

<!-- todo: Add licensing information/CLA --><|MERGE_RESOLUTION|>--- conflicted
+++ resolved
@@ -15,14 +15,8 @@
   * Linux or macOS. Windows support is coming soon. <!-- TODO: Link Java roadmap when it is published -->
   * [JDK 1.8+](http://jdk.java.net/10/).
   * [Maven 3.5+](https://maven.apache.org/download.cgi).
-<<<<<<< HEAD
-  * [Rust 1.27.2](https://www.rust-lang.org/).
-    To install specific Rust version, use `rustup install 1.27.2` command.
-  * The [system dependencies](https://exonum.com/doc/get-started/install/) of Exonum. 
-=======
   * [Stable Rust](https://www.rust-lang.org/).
   * The [system dependencies](https://exonum.com/doc/version/latest/get-started/install/) of Exonum. 
->>>>>>> 7391aa5f
   You do _not_ need to manually fetch and compile Exonum.
   * For automatic packaging of the EJB App you also need `CMake` installed in your system. 
   **Automatic EJB App packaging is only supported on Linux platform at the moment**. 
@@ -40,12 +34,7 @@
 #### Building Java Binding App
 Run:
 ```$sh
-<<<<<<< HEAD
 $ ./package_app.sh
-=======
-$ cd exonum-java-binding-core/rust/ejb-app
-$ cargo build
->>>>>>> 7391aa5f
 ```
 This command will build and package EJB App with all the necessary runtime dependencies
 in a single `zip` archive in `exonum-java-binding-core/target` directory.
