--- conflicted
+++ resolved
@@ -16,43 +16,15 @@
 
 use std::fmt;
 
-<<<<<<< HEAD
 /// Full configuration of the EJB runtime and JVM.
 #[derive(Debug, Clone, Default, Serialize, Deserialize)]
 pub struct Config {
-=======
-/// Full configuration of the EJB runtime, JVM and Java service.
-#[derive(Debug, Clone, Default, Serialize, Deserialize)]
-pub struct Config {
-    /// Service-specific configuration parameters.
-    pub service_config: ServiceConfig,
->>>>>>> 3eb3cb7a
     /// JVM-specific configuration parameters.
     pub jvm_config: JvmConfig,
     /// EJB runtime-specific configuration parameters.
     pub runtime_config: RuntimeConfig,
 }
 
-<<<<<<< HEAD
-=======
-/// Service-specific configuration parameters.
-#[derive(Debug, Clone, Default, Serialize, Deserialize)]
-pub struct ServiceConfig {
-    /// Java service classpath.
-    ///
-    /// Provided by the user on `finalize` configuration step.
-    /// Private configuration parameter, can be unique for every node.
-    pub service_class_path: String,
-    /// Fully qualified service module name.
-    ///
-    /// Must be subclass of `AbstractModule` and contain no-arguments constructor.
-    ///
-    /// Provided by the user on `generate-template` configuration step.
-    /// Public configuration parameter, shared between all nodes in the network.
-    pub module_name: String,
-}
-
->>>>>>> 3eb3cb7a
 /// JVM-specific configuration parameters.
 ///
 /// These parameters are provided by the user on `run` configuration step.
@@ -83,17 +55,6 @@
     /// A port of the HTTP server for Java services.
     /// Must be distinct from the ports used by Exonum.
     pub port: i32,
-    /// EJB system classpath.
-    pub system_class_path: String,
-    /// EJB library path.
-    pub system_lib_path: String,
-}
-
-/// This is DTO for `module_name` parameter, used for storing `module_name`
-/// between `generate-template` and `finalize` configuration steps.
-#[derive(Debug, Clone, Default, Serialize, Deserialize)]
-pub(crate) struct PublicConfig {
-    pub module_name: String,
 }
 
 /// Internal EJB configuration.
