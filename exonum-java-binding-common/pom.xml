<?xml version="1.0" encoding="UTF-8"?>
<project xmlns="http://maven.apache.org/POM/4.0.0" xmlns:xsi="http://www.w3.org/2001/XMLSchema-instance" xsi:schemaLocation="http://maven.apache.org/POM/4.0.0 http://maven.apache.org/xsd/maven-4.0.0.xsd">
  <modelVersion>4.0.0</modelVersion>

  <parent>
    <groupId>com.exonum.binding</groupId>
    <artifactId>exonum-java-binding-parent</artifactId>
    <version>0.4-SNAPSHOT</version>
  </parent>

  <artifactId>exonum-java-binding-common</artifactId>
  <version>0.4-SNAPSHOT</version>
  <packaging>jar</packaging>

  <name>Exonum Java Binding: Common</name>
  <description>
    A common library module for the Exonum core and Java clients,
    providing Exonum proofs, hashing and cryptographic operations,
    and serialization support.
  </description>

  <properties>
    <project.build.sourceEncoding>UTF-8</project.build.sourceEncoding>
    <project.reporting.outputEncoding>UTF-8</project.reporting.outputEncoding>
    <lazysodium-java.version>3.5.1</lazysodium-java.version>
    <auto-value.version>1.6.2</auto-value.version>
    <auto-value-gson.version>0.8.0</auto-value-gson.version>
  </properties>

  <dependencies>
    <dependency>
      <groupId>com.google.guava</groupId>
      <artifactId>guava</artifactId>
    </dependency>

    <dependency>
      <groupId>com.goterl.lazycode</groupId>
      <artifactId>lazysodium-java</artifactId>
      <version>${lazysodium-java.version}</version>
    </dependency>

    <dependency>
      <groupId>com.google.protobuf</groupId>
      <artifactId>protobuf-java</artifactId>
      <!-- Optional for it is only needed for protobuf serializers support — if you don't
           use them, you don't need the protobuf. -->
      <optional>true</optional>
    </dependency>

    <dependency>
      <groupId>com.google.auto.value</groupId>
      <artifactId>auto-value-annotations</artifactId>
      <version>${auto-value.version}</version>
    </dependency>

    <dependency>
      <groupId>com.google.auto.value</groupId>
      <artifactId>auto-value</artifactId>
      <version>${auto-value.version}</version>
      <scope>provided</scope>
    </dependency>

<<<<<<< HEAD
=======
    <dependency>
      <groupId>com.ryanharter.auto.value</groupId>
      <artifactId>auto-value-gson-annotations</artifactId>
      <version>${auto-value-gson.version}</version>
    </dependency>

    <dependency>
      <groupId>com.ryanharter.auto.value</groupId>
      <artifactId>auto-value-gson</artifactId>
      <version>${auto-value-gson.version}</version>
      <scope>provided</scope>
    </dependency>

    <dependency>
      <groupId>com.google.code.gson</groupId>
      <artifactId>gson</artifactId>
      <version>${gson.version}</version>
    </dependency>

    <!--JUnit5-->
>>>>>>> a04a1ffb
    <dependency>
      <groupId>org.mockito</groupId>
      <artifactId>mockito-core</artifactId>
      <scope>test</scope>
    </dependency>

    <dependency>
      <groupId>org.mockito</groupId>
      <artifactId>mockito-junit-jupiter</artifactId>
      <scope>test</scope>
    </dependency>

    <dependency>
      <groupId>com.exonum.binding</groupId>
      <artifactId>exonum-java-testing</artifactId>
      <version>${project.version}</version>
      <scope>test</scope>
    </dependency>

    <dependency>
      <groupId>com.google.guava</groupId>
      <artifactId>guava-testlib</artifactId>
      <scope>test</scope>
    </dependency>

    <dependency>
      <groupId>nl.jqno.equalsverifier</groupId>
      <artifactId>equalsverifier</artifactId>
      <scope>test</scope>
    </dependency>
  </dependencies>

  <repositories>
    <repository>
      <id>lazysodium</id>
      <url>https://dl.bintray.com/terl/lazysodium-maven</url>
    </repository>
  </repositories>

  <build>
    <plugins>
      <plugin>
        <groupId>org.apache.maven.plugins</groupId>
        <artifactId>maven-compiler-plugin</artifactId>
      </plugin>

      <plugin>
        <groupId>org.xolstice.maven.plugins</groupId>
        <artifactId>protobuf-maven-plugin</artifactId>
        <extensions>true</extensions>
        <executions>
          <execution>
            <goals>
              <goal>test-compile</goal>
            </goals>
            <configuration>
              <protocArtifact>com.google.protobuf:protoc:${protobuf.version}:exe:${os.detected.classifier}</protocArtifact>
            </configuration>
          </execution>
        </executions>
      </plugin>

      <plugin>
        <groupId>org.apache.maven.plugins</groupId>
        <artifactId>maven-checkstyle-plugin</artifactId>
        <configuration>
          <configLocation>${project.parent.basedir}/checkstyle.xml</configLocation>
          <suppressionsLocation>${project.basedir}/checkstyle-suppressions.xml</suppressionsLocation>
        </configuration>
      </plugin>

      <plugin>
        <groupId>org.apache.maven.plugins</groupId>
        <artifactId>maven-surefire-plugin</artifactId>
        <configuration>
          <argLine>
            ${jacoco.args}
            ${java.vm.assertionFlag}
          </argLine>
        </configuration>
      </plugin>

      <plugin>
        <groupId>org.apache.maven.plugins</groupId>
        <artifactId>maven-javadoc-plugin</artifactId>
      </plugin>

      <plugin>
        <groupId>org.apache.maven.plugins</groupId>
        <artifactId>maven-source-plugin</artifactId>
      </plugin>
    </plugins>
    <extensions>
      <!-- Use an extension that sets the OS classifier, required to locate
           the correct protoc executable -->
      <extension>
        <groupId>kr.motd.maven</groupId>
        <artifactId>os-maven-plugin</artifactId>
        <version>1.6.1</version>
      </extension>
    </extensions>
  </build>
</project><|MERGE_RESOLUTION|>--- conflicted
+++ resolved
@@ -60,8 +60,6 @@
       <scope>provided</scope>
     </dependency>
 
-<<<<<<< HEAD
-=======
     <dependency>
       <groupId>com.ryanharter.auto.value</groupId>
       <artifactId>auto-value-gson-annotations</artifactId>
@@ -81,8 +79,6 @@
       <version>${gson.version}</version>
     </dependency>
 
-    <!--JUnit5-->
->>>>>>> a04a1ffb
     <dependency>
       <groupId>org.mockito</groupId>
       <artifactId>mockito-core</artifactId>
