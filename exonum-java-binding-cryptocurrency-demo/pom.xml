--- conflicted
+++ resolved
@@ -58,27 +58,6 @@
         </configuration>
       </plugin>
 
-<<<<<<< HEAD
-
-      <!-- Generates a runtime classpath file of ejb-cryptocurrency.
-           Bound to the default phase (generate-sources).
-           FIXME: a service may be packaged in a fat jar probably? -->
-      <plugin>
-        <artifactId>maven-dependency-plugin</artifactId>
-        <configuration>
-          <outputFile>${project.build.directory}/cryptocurrency-classpath.txt</outputFile>
-          <includeScope>runtime</includeScope>
-        </configuration>
-        <executions>
-          <execution>
-            <id>generate-classpath-file</id>
-            <goals>
-              <goal>build-classpath</goal>
-            </goals>
-          </execution>
-        </executions>
-      </plugin>
-=======
       <plugin>
         <groupId>org.xolstice.maven.plugins</groupId>
         <artifactId>protobuf-maven-plugin</artifactId>
@@ -104,7 +83,26 @@
           <skip>true</skip>
         </configuration>
       </plugin>
->>>>>>> 7727875e
+
+
+      <!-- Generates a runtime classpath file of ejb-cryptocurrency.
+           Bound to the default phase (generate-sources).
+           FIXME: a service may be packaged in a fat jar probably? -->
+      <plugin>
+        <artifactId>maven-dependency-plugin</artifactId>
+        <configuration>
+          <outputFile>${project.build.directory}/cryptocurrency-classpath.txt</outputFile>
+          <includeScope>runtime</includeScope>
+        </configuration>
+        <executions>
+          <execution>
+            <id>generate-classpath-file</id>
+            <goals>
+              <goal>build-classpath</goal>
+            </goals>
+          </execution>
+        </executions>
+      </plugin>
     </plugins>
   </build>
 
