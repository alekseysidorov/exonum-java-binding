/*
 * Copyright 2018 The Exonum Team
 *
 * Licensed under the Apache License, Version 2.0 (the "License");
 * you may not use this file except in compliance with the License.
 * You may obtain a copy of the License at
 *
 *     http://www.apache.org/licenses/LICENSE-2.0
 *
 * Unless required by applicable law or agreed to in writing, software
 * distributed under the License is distributed on an "AS IS" BASIS,
 * WITHOUT WARRANTIES OR CONDITIONS OF ANY KIND, either express or implied.
 * See the License for the specific language governing permissions and
 * limitations under the License.
 */

package com.exonum.binding.cryptocurrency.transactions;

import static com.exonum.binding.common.crypto.CryptoFunctions.Ed25519.PUBLIC_KEY_BYTES;
<<<<<<< HEAD
=======
import static com.exonum.binding.common.serialization.json.JsonSerializer.json;
import static com.exonum.binding.cryptocurrency.CryptocurrencyServiceImpl.CRYPTO_FUNCTION;
import static com.exonum.binding.cryptocurrency.transactions.TransactionError.WALLET_ALREADY_EXISTS;
>>>>>>> f6b2104b
import static com.exonum.binding.cryptocurrency.transactions.TransactionPreconditions.checkTransaction;
import static com.google.common.base.Preconditions.checkArgument;

import com.exonum.binding.common.crypto.PublicKey;
import com.exonum.binding.cryptocurrency.CryptocurrencySchema;
import com.exonum.binding.cryptocurrency.Wallet;
import com.exonum.binding.storage.indices.MapIndex;
import com.exonum.binding.transaction.AbstractTransaction;
import com.exonum.binding.transaction.RawTransaction;
import com.exonum.binding.transaction.Transaction;
<<<<<<< HEAD
import com.exonum.binding.transaction.TransactionContext;
=======
import com.exonum.binding.transaction.TransactionExecutionException;
>>>>>>> f6b2104b
import com.google.common.annotations.VisibleForTesting;
import com.google.protobuf.InvalidProtocolBufferException;
import java.util.Objects;

/** A transaction that creates a new named wallet with default balance. */
public final class CreateWalletTx extends AbstractTransaction implements Transaction {

  static final short ID = 1;

  private final PublicKey ownerPublicKey;
  private final long initialBalance;

  @VisibleForTesting
  CreateWalletTx(RawTransaction message, PublicKey ownerPublicKey, long initialBalance) {
    super(message);

    checkArgument(ownerPublicKey.size() == PUBLIC_KEY_BYTES,
        "Public key has invalid size (%s), must be %s bytes long.", ownerPublicKey.size(),
        PUBLIC_KEY_BYTES);
    checkArgument(initialBalance >= 0, "The initial balance (%s) must not be negative.",
        initialBalance);

    this.ownerPublicKey = ownerPublicKey;
    this.initialBalance = initialBalance;
  }

  /**
   * Creates a create wallet transaction from its message.
   * @param rawTransaction a raw transaction
   */
  public static CreateWalletTx fromMessage(RawTransaction rawTransaction) {
    checkTransaction(rawTransaction, ID);

    try {
      TxMessageProtos.CreateWalletTx messageBody =
          TxMessageProtos.CreateWalletTx.parseFrom(rawTransaction.getPayload());

      PublicKey ownerPublicKey = PublicKey.fromBytes(
          (messageBody.getOwnerPublicKey().toByteArray()));
      long initialBalance = messageBody.getInitialBalance();
      return new CreateWalletTx(rawTransaction, ownerPublicKey, initialBalance);
    } catch (InvalidProtocolBufferException e) {
      throw new IllegalArgumentException(
          "Unable to instantiate TxMessageProtos.CreateWalletTx instance from provided"
              + " binary data", e);
    }
  }

  @Override
<<<<<<< HEAD
  public void execute(TransactionContext context) {
    CryptocurrencySchema schema = new CryptocurrencySchema(context.getFork());
=======
  public boolean isValid() {
    return getMessage().verify(CRYPTO_FUNCTION, ownerPublicKey);
  }

  @Override
  public void execute(Fork view) throws TransactionExecutionException {
    CryptocurrencySchema schema = new CryptocurrencySchema(view);
>>>>>>> f6b2104b
    MapIndex<PublicKey, Wallet> wallets = schema.wallets();

    if (wallets.containsKey(ownerPublicKey)) {
      throw new TransactionExecutionException(WALLET_ALREADY_EXISTS.errorCode);
    }

    Wallet wallet = new Wallet(initialBalance);

    wallets.put(ownerPublicKey, wallet);
  }

  @Override
<<<<<<< HEAD
=======
  public String info() {
    return json().toJson(this);
  }

  @Override
>>>>>>> f6b2104b
  public boolean equals(Object o) {
    if (this == o) {
      return true;
    }
    if (o == null || getClass() != o.getClass()) {
      return false;
    }
    CreateWalletTx that = (CreateWalletTx) o;
    return Objects.equals(ownerPublicKey, that.ownerPublicKey)
        && initialBalance == that.initialBalance;
  }

  @Override
  public int hashCode() {
    return Objects.hash(ownerPublicKey, initialBalance);
  }
}<|MERGE_RESOLUTION|>--- conflicted
+++ resolved
@@ -17,12 +17,9 @@
 package com.exonum.binding.cryptocurrency.transactions;
 
 import static com.exonum.binding.common.crypto.CryptoFunctions.Ed25519.PUBLIC_KEY_BYTES;
-<<<<<<< HEAD
-=======
 import static com.exonum.binding.common.serialization.json.JsonSerializer.json;
 import static com.exonum.binding.cryptocurrency.CryptocurrencyServiceImpl.CRYPTO_FUNCTION;
 import static com.exonum.binding.cryptocurrency.transactions.TransactionError.WALLET_ALREADY_EXISTS;
->>>>>>> f6b2104b
 import static com.exonum.binding.cryptocurrency.transactions.TransactionPreconditions.checkTransaction;
 import static com.google.common.base.Preconditions.checkArgument;
 
@@ -33,11 +30,8 @@
 import com.exonum.binding.transaction.AbstractTransaction;
 import com.exonum.binding.transaction.RawTransaction;
 import com.exonum.binding.transaction.Transaction;
-<<<<<<< HEAD
 import com.exonum.binding.transaction.TransactionContext;
-=======
 import com.exonum.binding.transaction.TransactionExecutionException;
->>>>>>> f6b2104b
 import com.google.common.annotations.VisibleForTesting;
 import com.google.protobuf.InvalidProtocolBufferException;
 import java.util.Objects;
@@ -87,18 +81,8 @@
   }
 
   @Override
-<<<<<<< HEAD
-  public void execute(TransactionContext context) {
+  public void execute(TransactionContext context) throws TransactionExecutionException {
     CryptocurrencySchema schema = new CryptocurrencySchema(context.getFork());
-=======
-  public boolean isValid() {
-    return getMessage().verify(CRYPTO_FUNCTION, ownerPublicKey);
-  }
-
-  @Override
-  public void execute(Fork view) throws TransactionExecutionException {
-    CryptocurrencySchema schema = new CryptocurrencySchema(view);
->>>>>>> f6b2104b
     MapIndex<PublicKey, Wallet> wallets = schema.wallets();
 
     if (wallets.containsKey(ownerPublicKey)) {
@@ -111,14 +95,6 @@
   }
 
   @Override
-<<<<<<< HEAD
-=======
-  public String info() {
-    return json().toJson(this);
-  }
-
-  @Override
->>>>>>> f6b2104b
   public boolean equals(Object o) {
     if (this == o) {
       return true;
@@ -135,4 +111,4 @@
   public int hashCode() {
     return Objects.hash(ownerPublicKey, initialBalance);
   }
-}+}
