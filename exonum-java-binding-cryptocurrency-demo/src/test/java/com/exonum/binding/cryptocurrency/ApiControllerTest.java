--- conflicted
+++ resolved
@@ -76,7 +76,8 @@
     webClient = WebClient.create(vertx);
 
     Router router = Router.router(vertx);
-    new ApiController(service).mountApi(router);
+    ApiController controller = new ApiController(service);
+    controller.mountApi(router);
 
     httpServer.requestHandler(router::accept)
         .listen(0, context.succeeding(result -> {
@@ -94,107 +95,6 @@
   }
 
   @Test
-<<<<<<< HEAD
-=======
-  void submitValidTransaction(VertxTestContext context) {
-    BinaryMessage message = createTestBinaryMessage(CREATE_WALLET_TX_ID);
-
-    String messageHash = "1234";
-    Transaction transaction = mock(Transaction.class);
-
-    when(service.convertToTransaction(any(BinaryMessage.class)))
-        .thenReturn(transaction);
-    when(service.submitTransaction(transaction))
-        .thenReturn(HashCode.fromString(messageHash));
-
-    String expectedResponse = messageHash;
-    // Send a request to submitTransaction
-    postTransaction()
-        .sendBuffer(
-            Buffer.buffer(message.getSignedMessage().array()),
-            context.succeeding(
-                response -> context.verify(() -> {
-                  // Check the response status
-                  int statusCode = response.statusCode();
-                  assertEquals(HTTP_OK, statusCode);
-
-                  // Check the payload type
-                  String contentType = response.getHeader("Content-Type");
-                  assertEquals("text/plain", contentType);
-
-                  // Check the response body
-                  String body = response.bodyAsString();
-                  assertEquals(expectedResponse, body);
-
-                  // Verify that a proper transaction was submitted to the network
-                  verify(service).submitTransaction(transaction);
-
-                  context.completeNow();
-                })));
-  }
-
-  @Test
-  void submitValidTransactionWrongContentType(VertxTestContext context) {
-    BinaryMessage message = createTestBinaryMessage(CREATE_WALLET_TX_ID);
-
-    // Send a request to submitTransaction
-    post(ApiController.SUBMIT_TRANSACTION_PATH)
-        .putHeader("Content-Type", "application/x-www-form-urlencoded")
-        .sendBuffer(
-            Buffer.buffer(message.getSignedMessage().array()),
-            context.succeeding(
-                response -> context.verify(() -> {
-                  // Check the response status
-                  int statusCode = response.statusCode();
-                  assertEquals(HTTP_BAD_REQUEST, statusCode);
-
-                  context.completeNow();
-                })));
-  }
-
-  @Test
-  void submitTransactionOfIncorrectMessageSize(VertxTestContext context) {
-    BinaryMessage message = createTestBinaryMessage(CREATE_WALLET_TX_ID);
-    byte errorByte = 1;
-
-    postTransaction()
-        .sendBuffer(
-            Buffer.buffer(message.getSignedMessage().array()).appendByte(errorByte),
-            context.succeeding(response -> context.verify(() -> {
-              assertThat(response.statusCode()).isEqualTo(HTTP_BAD_REQUEST);
-
-              verify(service, never()).convertToTransaction(any(BinaryMessage.class));
-              verify(service, never()).submitTransaction(any(Transaction.class));
-
-              context.completeNow();
-            })));
-  }
-
-  @Test
-  void submitTransactionWhenInternalServerErrorIsThrown(VertxTestContext context) {
-    BinaryMessage message = createTestBinaryMessage(CREATE_WALLET_TX_ID);
-
-    Transaction transaction = mock(Transaction.class);
-    Throwable error = wrappingChecked(InternalServerError.class);
-
-    when(service.convertToTransaction(any(BinaryMessage.class)))
-        .thenReturn(transaction);
-    when(service.submitTransaction(transaction))
-        .thenThrow(error);
-
-    postTransaction()
-        .sendBuffer(
-            Buffer.buffer(message.getSignedMessage().array()),
-            context.succeeding(response -> context.verify(() -> {
-              assertThat(response.statusCode()).isEqualTo(HTTP_INTERNAL_ERROR);
-              verify(service).submitTransaction(transaction);
-
-              context.completeNow();
-            })));
-  }
-
-  @Test
->>>>>>> a60fd63b
   void getWallet(VertxTestContext context) {
     long balance = 200L;
     Wallet wallet = new Wallet(balance);
@@ -309,15 +209,4 @@
     return webClient.get(port, HOST, requestPath);
   }
 
-<<<<<<< HEAD
-=======
-  private HttpRequest<Buffer> postTransaction() {
-    return post(ApiController.SUBMIT_TRANSACTION_PATH)
-        .putHeader("Content-Type", "application/octet-stream");
-  }
-
-  private HttpRequest<Buffer> post(String requestPath) {
-    return webClient.post(port, HOST, requestPath);
-  }
->>>>>>> a60fd63b
 }