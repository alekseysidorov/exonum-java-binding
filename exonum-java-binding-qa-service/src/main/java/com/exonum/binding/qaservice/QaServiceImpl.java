/*
 * Copyright 2018 The Exonum Team
 *
 * Licensed under the Apache License, Version 2.0 (the "License");
 * you may not use this file except in compliance with the License.
 * You may obtain a copy of the License at
 *
 *     http://www.apache.org/licenses/LICENSE-2.0
 *
 * Unless required by applicable law or agreed to in writing, software
 * distributed under the License is distributed on an "AS IS" BASIS,
 * WITHOUT WARRANTIES OR CONDITIONS OF ANY KIND, either express or implied.
 * See the License for the specific language governing permissions and
 * limitations under the License.
 */

package com.exonum.binding.qaservice;

import static com.google.common.base.Preconditions.checkState;

import com.exonum.binding.blockchain.Blockchain;
import com.exonum.binding.common.configuration.StoredConfiguration;
import com.exonum.binding.common.hash.HashCode;
import com.exonum.binding.common.hash.Hashing;
import com.exonum.binding.qaservice.transactions.CreateCounterTx;
import com.exonum.binding.qaservice.transactions.IncrementCounterTx;
import com.exonum.binding.qaservice.transactions.InvalidThrowingTx;
import com.exonum.binding.qaservice.transactions.InvalidTx;
import com.exonum.binding.qaservice.transactions.UnknownTx;
import com.exonum.binding.qaservice.transactions.ValidErrorTx;
import com.exonum.binding.qaservice.transactions.ValidThrowingTx;
import com.exonum.binding.service.AbstractService;
import com.exonum.binding.service.BlockCommittedEvent;
import com.exonum.binding.service.InternalServerError;
import com.exonum.binding.service.InvalidTransactionException;
import com.exonum.binding.service.Node;
import com.exonum.binding.service.Schema;
import com.exonum.binding.service.TransactionConverter;
import com.exonum.binding.storage.database.Fork;
import com.exonum.binding.storage.database.Snapshot;
import com.exonum.binding.storage.database.View;
import com.exonum.binding.storage.indices.ListIndex;
import com.exonum.binding.storage.indices.MapIndex;
<<<<<<< HEAD
import com.exonum.binding.transaction.InternalTransactionContext;
import com.exonum.binding.transaction.RawTransaction;
=======
import com.exonum.binding.storage.indices.ProofListIndexProxy;
>>>>>>> b4328003
import com.exonum.binding.transaction.Transaction;
import com.exonum.binding.transaction.TransactionContext;
import com.google.common.annotations.VisibleForTesting;
import com.google.common.collect.Lists;
import com.google.inject.Inject;
import io.vertx.ext.web.Router;
import java.nio.charset.StandardCharsets;
import java.util.List;
import java.util.Optional;
import javax.annotation.Nullable;
import org.apache.logging.log4j.LogManager;
import org.apache.logging.log4j.Logger;

/**
 * A simple QA service.
 *
 * @implNote This service is meant to be used to test integration of Exonum Java Binding with
 *     Exonum Core. It contains very little business-logic so the QA team can focus
 *     on testing the integration <em>through</em> this service, not the service itself.
 *
 *     <p>Such service is not meant to be illustrative, it breaks multiple recommendations
 *     on implementing Exonum Services, therefore, it shall NOT be used as an example
 *     of a user service.
 */
final class QaServiceImpl extends AbstractService implements QaService {

  private static final Logger logger = LogManager.getLogger(QaService.class);

  @VisibleForTesting
  static final String INITIAL_SERVICE_CONFIGURATION = "{ \"version\": 0.1 }";

  @VisibleForTesting
  static final String DEFAULT_COUNTER_NAME = "default";

  @VisibleForTesting
  static final String AFTER_COMMIT_COUNTER_NAME = "after_commit_counter";

  @Nullable
  private Node node;

  @Inject
  public QaServiceImpl(TransactionConverter transactionConverter) {
    super(ID, NAME, transactionConverter);
  }

  @Override
  protected Schema createDataSchema(View view) {
    return new QaSchema(view);
  }

  @Override
  public List<HashCode> getStateHashes(Snapshot snapshot) {
    List<HashCode> stateHashes = super.getStateHashes(snapshot);
    // Log the state hashes, so that the values passed to the native part of the framework
    // are known.
    logger.error("state hashes: {}", stateHashes);
    return stateHashes;
  }

  @Override
  public Optional<String> initialize(Fork fork) {
    // Add a default counter to the blockchain.
<<<<<<< HEAD
    String defaultCounterName = "default";

    //TODO initialize HashCode and PublicKey ?
    TransactionContext context = new InternalTransactionContext(fork, null, null);

    new CreateCounterTx(defaultCounterName)
        .execute(context);
=======
    createCounter(DEFAULT_COUNTER_NAME, fork);

    // Add an afterCommit counter that will be incremented after each block commited event.
    createCounter(AFTER_COMMIT_COUNTER_NAME, fork);
>>>>>>> b4328003

    return Optional.of(INITIAL_SERVICE_CONFIGURATION);
  }

  @Override
  public void createPublicApiHandlers(Node node, Router router) {
    this.node = node;

    ApiController controller = new ApiController(this);
    controller.mountApi(router);
  }

  /**
   * Increments the afterCommit counter so the number of times this method was invoked is stored
   * in it.
   */
  @Override
  public void afterCommit(BlockCommittedEvent event) {
    long seed = event.getHeight();
    HashCode counterId = Hashing.sha256()
        .hashString(AFTER_COMMIT_COUNTER_NAME, StandardCharsets.UTF_8);
    submitIncrementCounter(seed, counterId);
  }

  @Override
  public HashCode submitCreateCounter(String counterName) {
    CreateCounterTx tx = new CreateCounterTx(counterName);
    return submitTransaction(tx.getRawTransaction());
  }

  @Override
  public HashCode submitIncrementCounter(long requestSeed, HashCode counterId) {
    Transaction tx = new IncrementCounterTx(requestSeed, counterId);
    return submitTransaction(tx.getRawTransaction());
  }

  @Override
  public HashCode submitInvalidTx() {
    Transaction tx = new InvalidTx();
    return submitTransaction(tx.getRawTransaction());
  }

  @Override
  public HashCode submitInvalidThrowingTx() {
    Transaction tx = new InvalidThrowingTx();
    return submitTransaction(tx.getRawTransaction());
  }

  @Override
  public HashCode submitValidThrowingTx(long requestSeed) {
    Transaction tx = new ValidThrowingTx(requestSeed);
    return submitTransaction(tx.getRawTransaction());
  }

  @Override
  public HashCode submitValidErrorTx(long requestSeed, byte errorCode,
      @Nullable String description) {
    Transaction tx = new ValidErrorTx(requestSeed, errorCode, description);
    return submitTransaction(tx.getRawTransaction());
  }

  @Override
  public HashCode submitUnknownTx() {
    Transaction tx = new UnknownTx();
    return submitTransaction(tx.getRawTransaction());
  }

  @Override
  @SuppressWarnings("ConstantConditions")  // Node is not null.
  public Optional<Counter> getValue(HashCode counterId) {
    checkBlockchainInitialized();

    return node.withSnapshot((view) -> {
      QaSchema schema = new QaSchema(view);
      MapIndex<HashCode, Long> counters = schema.counters();
      if (!counters.containsKey(counterId)) {
        return Optional.empty();
      }

      MapIndex<HashCode, String> counterNames = schema.counterNames();
      String name = counterNames.get(counterId);
      Long value = counters.get(counterId);
      return Optional.of(new Counter(name, value));
    });
  }

  @Override
  public Height getHeight() {
    checkBlockchainInitialized();

    return node.withSnapshot((view) -> {
      Blockchain blockchain = Blockchain.newInstance(view);
      long value = blockchain.getHeight();
      return new Height(value);
    });
  }

  @Override
  public List<HashCode> getAllBlockHashes() {
    return node.withSnapshot((view) -> {
      Blockchain blockchain = Blockchain.newInstance(view);
      ListIndex<HashCode> hashes = blockchain.getAllBlockHashes();

      return Lists.newArrayList(hashes);
    });
  }

  @Override
  public List<HashCode> getBlockTransactions(long height) {
    return node.withSnapshot((view) -> {
      Blockchain blockchain = Blockchain.newInstance(view);
      ProofListIndexProxy<HashCode> hashes = blockchain.getBlockTransactions(height);

      return Lists.newArrayList(hashes);
    });
  }

  private void createCounter(String name, Fork fork) {
    new CreateCounterTx(name).execute(fork);
  }

  @Override
  public StoredConfiguration getActualConfiguration() {
    checkBlockchainInitialized();

    return node.withSnapshot((view) -> {
      Blockchain blockchain = Blockchain.newInstance(view);

      return blockchain.getActualConfiguration();
    });
  }

  @SuppressWarnings("ConstantConditions") // Node is not null.
  private HashCode submitTransaction(RawTransaction rawTransaction) {
    checkBlockchainInitialized();
    try {
      node.submitTransaction(rawTransaction);
      return rawTransaction.hash();
    } catch (InvalidTransactionException | InternalServerError e) {
      throw new RuntimeException("Propagated transaction submission exception", e);
    }
  }

  private void checkBlockchainInitialized() {
    checkState(node != null, "Service has not been fully initialized yet");
  }
}<|MERGE_RESOLUTION|>--- conflicted
+++ resolved
@@ -41,12 +41,9 @@
 import com.exonum.binding.storage.database.View;
 import com.exonum.binding.storage.indices.ListIndex;
 import com.exonum.binding.storage.indices.MapIndex;
-<<<<<<< HEAD
+import com.exonum.binding.storage.indices.ProofListIndexProxy;
 import com.exonum.binding.transaction.InternalTransactionContext;
 import com.exonum.binding.transaction.RawTransaction;
-=======
-import com.exonum.binding.storage.indices.ProofListIndexProxy;
->>>>>>> b4328003
 import com.exonum.binding.transaction.Transaction;
 import com.exonum.binding.transaction.TransactionContext;
 import com.google.common.annotations.VisibleForTesting;
@@ -109,7 +106,10 @@
   @Override
   public Optional<String> initialize(Fork fork) {
     // Add a default counter to the blockchain.
-<<<<<<< HEAD
+    createCounter(DEFAULT_COUNTER_NAME, fork);
+
+    // Add an afterCommit counter that will be incremented after each block commited event.
+    createCounter(AFTER_COMMIT_COUNTER_NAME, fork);
     String defaultCounterName = "default";
 
     //TODO initialize HashCode and PublicKey ?
@@ -117,12 +117,6 @@
 
     new CreateCounterTx(defaultCounterName)
         .execute(context);
-=======
-    createCounter(DEFAULT_COUNTER_NAME, fork);
-
-    // Add an afterCommit counter that will be incremented after each block commited event.
-    createCounter(AFTER_COMMIT_COUNTER_NAME, fork);
->>>>>>> b4328003
 
     return Optional.of(INITIAL_SERVICE_CONFIGURATION);
   }
@@ -241,7 +235,7 @@
   }
 
   private void createCounter(String name, Fork fork) {
-    new CreateCounterTx(name).execute(fork);
+    new CreateCounterTx(name).execute(new InternalTransactionContext(fork, null, null));
   }
 
   @Override
