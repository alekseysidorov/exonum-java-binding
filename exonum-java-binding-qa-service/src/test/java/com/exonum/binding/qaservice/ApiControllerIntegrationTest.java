/*
 * Copyright 2018 The Exonum Team
 *
 * Licensed under the Apache License, Version 2.0 (the "License");
 * you may not use this file except in compliance with the License.
 * You may obtain a copy of the License at
 *
 *     http://www.apache.org/licenses/LICENSE-2.0
 *
 * Unless required by applicable law or agreed to in writing, software
 * distributed under the License is distributed on an "AS IS" BASIS,
 * WITHOUT WARRANTIES OR CONDITIONS OF ANY KIND, either express or implied.
 * See the License for the specific language governing permissions and
 * limitations under the License.
 */

package com.exonum.binding.qaservice;

<<<<<<< HEAD
import static com.exonum.binding.common.hash.Hashing.sha256;
import static com.exonum.binding.common.serialization.json.JsonSerializer.json;
import static com.exonum.binding.qaservice.ApiController.BLOCKCHAIN_ALL_BLOCK_HASHES_PATH;
import static com.exonum.binding.qaservice.ApiController.BLOCKCHAIN_BLOCK_TRANSACTIONS_PATH;
import static com.exonum.binding.qaservice.ApiController.BLOCKCHAIN_HEIGHT_PATH;
import static com.exonum.binding.qaservice.ApiController.GET_ACTUAL_CONFIGURATION_PATH;
=======
import static com.exonum.binding.qaservice.ApiController.QaPaths.BLOCKCHAIN_BLOCKS_PATH;
import static com.exonum.binding.qaservice.ApiController.QaPaths.BLOCKCHAIN_BLOCK_HASHES_PATH;
import static com.exonum.binding.qaservice.ApiController.QaPaths.BLOCKCHAIN_BLOCK_PATH;
import static com.exonum.binding.qaservice.ApiController.QaPaths.BLOCKCHAIN_BLOCK_TRANSACTIONS_BY_BLOCK_ID_PATH;
import static com.exonum.binding.qaservice.ApiController.QaPaths.BLOCKCHAIN_BLOCK_TRANSACTIONS_BY_HEIGHT_PATH;
import static com.exonum.binding.qaservice.ApiController.QaPaths.BLOCKCHAIN_HEIGHT_PATH;
import static com.exonum.binding.qaservice.ApiController.QaPaths.BLOCKCHAIN_LAST_BLOCK_PATH;
import static com.exonum.binding.qaservice.ApiController.QaPaths.BLOCKCHAIN_TRANSACTION_LOCATIONS_PATH;
import static com.exonum.binding.qaservice.ApiController.QaPaths.BLOCKCHAIN_TRANSACTION_LOCATION_PATH;
import static com.exonum.binding.qaservice.ApiController.QaPaths.BLOCKCHAIN_TRANSACTION_MESSAGES_PATH;
import static com.exonum.binding.qaservice.ApiController.QaPaths.BLOCKCHAIN_TRANSACTION_RESULTS_PATH;
import static com.exonum.binding.qaservice.ApiController.QaPaths.BLOCKCHAIN_TRANSACTION_RESULT_PATH;
import static com.exonum.binding.qaservice.ApiController.QaPaths.BLOCK_HEIGHT_PARAM;
import static com.exonum.binding.qaservice.ApiController.QaPaths.BLOCK_ID_PARAM;
import static com.exonum.binding.qaservice.ApiController.QaPaths.GET_ACTUAL_CONFIGURATION_PATH;
import static com.exonum.binding.qaservice.ApiController.QaPaths.MESSAGE_HASH_PARAM;
import static com.exonum.binding.qaservice.ApiController.QaPaths.SUBMIT_CREATE_COUNTER_TX_PATH;
import static com.exonum.binding.qaservice.ApiController.QaPaths.SUBMIT_INCREMENT_COUNTER_TX_PATH;
import static com.exonum.binding.qaservice.ApiController.QaPaths.SUBMIT_INVALID_THROWING_TX_PATH;
import static com.exonum.binding.qaservice.ApiController.QaPaths.SUBMIT_INVALID_TX_PATH;
import static com.exonum.binding.qaservice.ApiController.QaPaths.SUBMIT_UNKNOWN_TX_PATH;
import static com.exonum.binding.qaservice.ApiController.QaPaths.SUBMIT_VALID_ERROR_TX_PATH;
import static com.exonum.binding.qaservice.ApiController.QaPaths.SUBMIT_VALID_THROWING_TX_PATH;
import static com.exonum.binding.qaservice.ApiController.hexEncodeTransactionMessages;
>>>>>>> 8d2b9e85
import static com.google.common.base.Preconditions.checkArgument;
import static java.net.HttpURLConnection.HTTP_BAD_REQUEST;
import static java.net.HttpURLConnection.HTTP_CREATED;
import static java.net.HttpURLConnection.HTTP_INTERNAL_ERROR;
import static java.net.HttpURLConnection.HTTP_NOT_FOUND;
import static java.net.HttpURLConnection.HTTP_OK;
import static java.nio.charset.StandardCharsets.UTF_8;
import static java.util.Collections.singletonList;
import static org.assertj.core.api.Assertions.assertThat;
import static org.junit.jupiter.api.Assertions.assertAll;
import static org.mockito.ArgumentMatchers.anyLong;
import static org.mockito.ArgumentMatchers.eq;
import static org.mockito.ArgumentMatchers.isNull;
import static org.mockito.Mockito.lenient;
import static org.mockito.Mockito.mock;
import static org.mockito.Mockito.when;

import com.exonum.binding.blockchain.Block;
import com.exonum.binding.blockchain.TransactionLocation;
import com.exonum.binding.blockchain.TransactionResult;
import com.exonum.binding.blockchain.serialization.BlockAdapterFactory;
import com.exonum.binding.blockchain.serialization.TransactionLocationAdapterFactory;
import com.exonum.binding.blockchain.serialization.TransactionResultAdapterFactory;
import com.exonum.binding.common.configuration.ConsensusConfiguration;
import com.exonum.binding.common.configuration.StoredConfiguration;
import com.exonum.binding.common.configuration.ValidatorKey;
import com.exonum.binding.common.crypto.CryptoFunction;
import com.exonum.binding.common.crypto.CryptoFunctions;
import com.exonum.binding.common.crypto.KeyPair;
import com.exonum.binding.common.crypto.PublicKey;
import com.exonum.binding.common.hash.HashCode;
<<<<<<< HEAD
import com.exonum.binding.service.InternalServerError;
=======
import com.exonum.binding.common.hash.HashFunction;
import com.exonum.binding.common.hash.Hashing;
import com.exonum.binding.common.message.TransactionMessage;
import com.exonum.binding.common.serialization.json.JsonSerializer;
import com.exonum.binding.service.InternalServerError;
import com.exonum.binding.service.InvalidTransactionException;
import com.exonum.binding.test.Bytes;
import com.google.common.collect.ImmutableMap;
import com.google.common.collect.Maps;
import com.google.gson.Gson;
>>>>>>> 8d2b9e85
import com.google.gson.reflect.TypeToken;
import io.vertx.core.AsyncResult;
import io.vertx.core.Handler;
import io.vertx.core.MultiMap;
import io.vertx.core.Vertx;
import io.vertx.core.buffer.Buffer;
import io.vertx.core.http.HttpServer;
import io.vertx.ext.web.Router;
import io.vertx.ext.web.client.HttpRequest;
import io.vertx.ext.web.client.HttpResponse;
import io.vertx.ext.web.client.WebClient;
import io.vertx.junit5.VertxExtension;
import io.vertx.junit5.VertxTestContext;
import java.io.UnsupportedEncodingException;
import java.net.URLEncoder;
import java.util.Arrays;
import java.util.List;
import java.util.Map;
import java.util.Optional;
import java.util.stream.IntStream;
import org.junit.jupiter.api.AfterEach;
import org.junit.jupiter.api.BeforeEach;
import org.junit.jupiter.api.Test;
import org.junit.jupiter.api.extension.ExtendWith;
import org.mockito.Mock;
import org.mockito.junit.jupiter.MockitoExtension;
import org.mockito.junit.jupiter.MockitoSettings;
import org.mockito.quality.Strictness;

@ExtendWith(VertxExtension.class)
@ExtendWith(MockitoExtension.class)
@MockitoSettings(strictness = Strictness.STRICT_STUBS)
@SuppressWarnings("WeakerAccess")
class ApiControllerIntegrationTest {

  private static final String HOST = "0.0.0.0";

  private static final HashCode EXPECTED_TX_HASH = sha256().hashInt(1);

<<<<<<< HEAD
  @Mock
=======
  private static final String HASH_STRING = "ab";
  private static final HashCode HASH_1 = HashCode.fromInt(0x00);
  private static final HashCode HASH_2 = HashCode.fromInt(0x01);

  private static final Gson JSON_SERIALIZER = JsonSerializer.builder()
      .registerTypeAdapterFactory(BlockAdapterFactory.create())
      .registerTypeAdapterFactory(TransactionLocationAdapterFactory.create())
      .registerTypeAdapterFactory(TransactionResultAdapterFactory.create())
      .create();

>>>>>>> 8d2b9e85
  QaService qaService;

  HttpServer httpServer;

  WebClient webClient;

  volatile int port = -1;

  @BeforeEach
  void setup(Vertx vertx, VertxTestContext context) {
    httpServer = vertx.createHttpServer();
    webClient = WebClient.create(vertx);

    Router router = Router.router(vertx);
    new ApiController(qaService).mountApi(router);

    httpServer.requestHandler(router::accept)
        .listen(0, context.succeeding(result -> {

          // Set the actual server port.
          port = result.actualPort();

          context.completeNow();
        }));
  }

  @AfterEach
  void tearDown(VertxTestContext context) {
    webClient.close();
    httpServer.close(context.succeeding(r -> context.completeNow()));
  }

  @Test
  void submitCreateCounter(VertxTestContext context) {
    String counterName = "counter 1";
    MultiMap params = multiMap("name", counterName);

    when(qaService.submitCreateCounter(eq(counterName)))
        .thenReturn(EXPECTED_TX_HASH);

    post(SUBMIT_CREATE_COUNTER_TX_PATH)
        .sendForm(params, checkCreatedTransaction(context, EXPECTED_TX_HASH));
  }

  @Test
  void submitCreateCounter_NoParameter(VertxTestContext context) {
    post(SUBMIT_CREATE_COUNTER_TX_PATH)
        .sendForm(MultiMap.caseInsensitiveMultiMap(), context.succeeding(response -> {
          context.verify(() -> {
            assertThat(response.statusCode()).isEqualTo(HTTP_BAD_REQUEST);

            assertThat(response.bodyAsString())
                .contains("No required key (name) in request parameters:");

            context.completeNow();
          });
        }));
  }

  @Test
<<<<<<< HEAD
=======
  void submitCreateCounter_InvalidTransaction(VertxTestContext context) {
    String counterName = "counter 1";
    MultiMap params = multiMap("name", counterName);

    Throwable error = wrappingChecked(InvalidTransactionException.class);
    when(qaService.submitCreateCounter(counterName))
        .thenThrow(error);

    post(SUBMIT_CREATE_COUNTER_TX_PATH)
        .sendForm(params, context.succeeding(response -> {
          context.verify(() -> {
            assertThat(response.statusCode()).isEqualTo(HTTP_BAD_REQUEST);

            assertThat(response.bodyAsString())
                .startsWith("Transaction is not valid:");

            context.completeNow();
          });
        }));
  }

  @Test
>>>>>>> 8d2b9e85
  void submitCreateCounter_IllegalArgumentSomewhere(VertxTestContext context) {
    String counterName = "counter 1";
    MultiMap params = multiMap("name", counterName);

    Throwable error = mock(IllegalArgumentException.class);
    when(qaService.submitCreateCounter(counterName))
        .thenThrow(error);

    post(SUBMIT_CREATE_COUNTER_TX_PATH)
        .sendForm(params, context.succeeding(response -> context.verify(() -> {
          assertThat(response.statusCode()).isEqualTo(HTTP_BAD_REQUEST);
          context.completeNow();
        })));
  }

  @Test
  void submitCreateCounter_InternalServerError(VertxTestContext context) {
    String counterName = "counter 1";
    MultiMap params = multiMap("name", counterName);

    Throwable error = wrappingChecked(InternalServerError.class);
    when(qaService.submitCreateCounter(counterName))
        .thenThrow(error);

    post(SUBMIT_CREATE_COUNTER_TX_PATH)
        .sendForm(params, context.succeeding(response -> {
          context.verify(() -> {
            assertThat(response.statusCode()).isEqualTo(HTTP_INTERNAL_ERROR);
            context.completeNow();
          });
        }));
  }

  @Test
  void submitIncrementCounter(VertxTestContext context) {
    long seed = 1L;
    HashCode counterId = HASH_1;
    MultiMap params = multiMap("seed", Long.toString(seed),
        "counterId", String.valueOf(counterId));

    when(qaService.submitIncrementCounter(eq(seed), eq(counterId)))
        .thenReturn(EXPECTED_TX_HASH);

    post(SUBMIT_INCREMENT_COUNTER_TX_PATH)
        .sendForm(params, checkCreatedTransaction(context, EXPECTED_TX_HASH));
  }

  @Test
<<<<<<< HEAD
=======
  void submitInvalidTx(VertxTestContext context) {
    Throwable error = wrappingChecked(InvalidTransactionException.class);
    when(qaService.submitInvalidTx()).thenThrow(error);

    post(SUBMIT_INVALID_TX_PATH)
        .send(checkInvalidTransaction(context));
  }

  @Test
  void submitInvalidThrowingTx(VertxTestContext context) {
    Throwable error = wrappingChecked(InvalidTransactionException.class);
    when(qaService.submitInvalidThrowingTx()).thenThrow(error);

    post(SUBMIT_INVALID_THROWING_TX_PATH)
        .send(checkInvalidTransaction(context));
  }

  @Test
>>>>>>> 8d2b9e85
  void submitValidThrowing(VertxTestContext context) {
    long seed = 10L;

    when(qaService.submitValidThrowingTx(seed))
        .thenReturn(EXPECTED_TX_HASH);

    MultiMap form = multiMap("seed", Long.toString(seed));

    post(SUBMIT_VALID_THROWING_TX_PATH)
        .sendForm(form, checkCreatedTransaction(context, EXPECTED_TX_HASH));
  }

  @Test
  void submitValidError(VertxTestContext context) {
    long seed = 1L;
    byte errorCode = 2;
    String description = "Boom";
    MultiMap params = multiMap("seed", Long.toString(seed),
        "errorCode", Byte.toString(errorCode),
        "errorDescription", description);

    when(qaService.submitValidErrorTx(eq(seed), eq(errorCode), eq(description)))
        .thenReturn(EXPECTED_TX_HASH);

    post(SUBMIT_VALID_ERROR_TX_PATH)
        .sendForm(params, checkCreatedTransaction(context, EXPECTED_TX_HASH));
  }

  @Test
  void submitValidErrorNoDescription(VertxTestContext context) {
    long seed = 1L;
    byte errorCode = 2;
    MultiMap params = multiMap("seed", Long.toString(seed),
        "errorCode", Byte.toString(errorCode));

    when(qaService.submitValidErrorTx(eq(seed), eq(errorCode), isNull()))
        .thenReturn(EXPECTED_TX_HASH);

    post(SUBMIT_VALID_ERROR_TX_PATH)
        .sendForm(params, checkCreatedTransaction(context, EXPECTED_TX_HASH));
  }

  @Test
  void submitUnknown(VertxTestContext context) {
    when(qaService.submitUnknownTx())
        .thenReturn(EXPECTED_TX_HASH);

    post(SUBMIT_UNKNOWN_TX_PATH)
        .send(checkCreatedTransaction(context, EXPECTED_TX_HASH));
  }

  @Test
  void getCounter(VertxTestContext context) {
<<<<<<< HEAD
    HashCode id = sha256().hashInt(2);
=======
    HashCode id = HASH_1;
>>>>>>> 8d2b9e85
    String name = "counter";
    long value = 10L;
    Counter counter = new Counter(name, value);
    when(qaService.getValue(eq(id)))
        .thenReturn(Optional.of(counter));

    String getCounterUri = getCounterUri(id);
    get(getCounterUri)
        .send(context.succeeding(response -> context.verify(() -> {
          assertThat(response.statusCode())
              .isEqualTo(HTTP_OK);

          String body = response.bodyAsString();
          Counter actualCounter = JSON_SERIALIZER.fromJson(body, Counter.class);
          assertThat(actualCounter).isEqualTo(counter);

          context.completeNow();
        })));
  }

  @Test
  void getCounter_NoCounter(VertxTestContext context) {
<<<<<<< HEAD
    HashCode id = sha256().hashInt(2);
=======
    HashCode id = HASH_1;
>>>>>>> 8d2b9e85
    when(qaService.getValue(id))
        .thenReturn(Optional.empty());

    String getCounterUri = getCounterUri(id);
    get(getCounterUri)
        .send(context.succeeding(response -> context.verify(() -> {
          assertThat(response.statusCode()).isEqualTo(HTTP_NOT_FOUND);

          context.completeNow();
        })));
  }

  @Test
  void getCounter_InvalidIdFormat(VertxTestContext context) {
    String hash = "Invalid hexadecimal hash";
    String getCounterUri = getCounterUri(hash);

    get(getCounterUri)
        .send(context.succeeding(response -> context.verify(() -> {
          assertAll(
              () -> assertThat(response.statusCode()).isEqualTo(HTTP_BAD_REQUEST),
              () -> assertThat(response.bodyAsString())
                  .startsWith("Failed to convert parameter (counterId):"));
          context.completeNow();
        })));
  }

  @Test
  void multiMapTest() {
    MultiMap m = multiMap("k1", "v1",
        "k2", "v2",
        "k3", "v3");

    assertThat(m.get("k1")).isEqualTo("v1");
    assertThat(m.get("k2")).isEqualTo("v2");
    assertThat(m.get("k3")).isEqualTo("v3");
  }

  @Test
  void getHeight(VertxTestContext context) {
    Height height = new Height(10L);

    when(qaService.getHeight()).thenReturn(height);

    get(BLOCKCHAIN_HEIGHT_PATH)
        .send(context.succeeding(response -> context.verify(() -> {
          assertThat(response.statusCode())
              .isEqualTo(HTTP_OK);

          String body = response.bodyAsString();
          Height actualHeight = JSON_SERIALIZER.fromJson(body, Height.class);
          assertThat(actualHeight).isEqualTo(height);

          context.completeNow();
        })));
  }

  @Test
  void getHeight_throwsException(VertxTestContext context) {
    when(qaService.getHeight()).thenThrow(new RuntimeException());

    get(BLOCKCHAIN_HEIGHT_PATH)
        .send(context.succeeding(response -> context.verify(() -> {
          assertThat(response.statusCode())
              .isEqualTo(HTTP_BAD_REQUEST);

          context.completeNow();
        })));
  }

  @Test
  void getBlockHashes(VertxTestContext context) {
    List<HashCode> blockHashes = Arrays.asList(HASH_1, HASH_2);

    when(qaService.getBlockHashes()).thenReturn(blockHashes);

    get(BLOCKCHAIN_BLOCK_HASHES_PATH)
        .send(context.succeeding(response -> context.verify(() -> {
          assertThat(response.statusCode())
              .isEqualTo(HTTP_OK);

          String body = response.bodyAsString();
          Object actualHashes = JSON_SERIALIZER
              .fromJson(body, new TypeToken<List<HashCode>>() {
              }.getType());
          assertThat(actualHashes).isEqualTo(blockHashes);

          context.completeNow();
        })));
  }

  @Test
  void getBlockTransactions(VertxTestContext context) {
    List<HashCode> transactionHashes = Arrays
        .asList(HASH_1, HASH_2);

    when(qaService.getBlockTransactions(anyLong())).thenReturn(transactionHashes);

    get(BLOCKCHAIN_BLOCK_TRANSACTIONS_BY_HEIGHT_PATH.replace(":" + BLOCK_HEIGHT_PARAM, "123"))
        .send(context.succeeding(response -> context.verify(() -> {
          assertThat(response.statusCode())
              .isEqualTo(HTTP_OK);

          String body = response.bodyAsString();
          Object actualHashes = JSON_SERIALIZER
              .fromJson(body, new TypeToken<List<HashCode>>() {
              }.getType());
          assertThat(actualHashes).isEqualTo(transactionHashes);

          context.completeNow();
        })));
  }

  @Test
  void getBlockTransactionsByBlockId(VertxTestContext context) {
    List<HashCode> transactionHashes = Arrays
        .asList(HASH_1, HASH_2);

    HashCode blockId = HashCode.fromString(HASH_STRING);
    when(qaService.getBlockTransactions(blockId)).thenReturn(transactionHashes);

    get(BLOCKCHAIN_BLOCK_TRANSACTIONS_BY_BLOCK_ID_PATH.replace(":" + BLOCK_ID_PARAM, HASH_STRING))
        .send(context.succeeding(response -> context.verify(() -> {
          assertThat(response.statusCode())
              .isEqualTo(HTTP_OK);

          String body = response.bodyAsString();
          Object actualHashes = JSON_SERIALIZER
              .fromJson(body, new TypeToken<List<HashCode>>() {
              }.getType());
          assertThat(actualHashes).isEqualTo(transactionHashes);

          context.completeNow();
        })));
  }

  @Test
  void getTxMessages(VertxTestContext context) {
    Map<HashCode, TransactionMessage> transactionMessages = Maps.uniqueIndex(
        Arrays.asList(
            transactionMessageSource("first transaction"),
            transactionMessageSource("second transaction")),
        TransactionMessage::hash);

    when(qaService.getTxMessages()).thenReturn(transactionMessages);

    Map<HashCode, String> transactionMessagesEncoded =
        hexEncodeTransactionMessages(transactionMessages);

    get(BLOCKCHAIN_TRANSACTION_MESSAGES_PATH)
        .send(context.succeeding(response -> context.verify(() -> {
          assertThat(response.statusCode())
              .isEqualTo(HTTP_OK);

          String body = response.bodyAsString();
          Object actualMessages = JSON_SERIALIZER
              .fromJson(body, new TypeToken<Map<HashCode, String>>() {
              }.getType());
          assertThat(actualMessages).isEqualTo(transactionMessagesEncoded);

          context.completeNow();
        })));
  }

  @Test
  void getTxResults(VertxTestContext context) {
    Map<HashCode, TransactionResult> txResults = ImmutableMap.of(
        HASH_1, TransactionResult.successful(),
        HASH_2, TransactionResult.error(1, "Error description"));

    when(qaService.getTxResults()).thenReturn(txResults);

    get(BLOCKCHAIN_TRANSACTION_RESULTS_PATH)
        .send(context.succeeding(response -> context.verify(() -> {
          assertThat(response.statusCode())
              .isEqualTo(HTTP_OK);

          String body = response.bodyAsString();
          Object actualTxResults = JSON_SERIALIZER
              .fromJson(body, new TypeToken<Map<HashCode, TransactionResult>>() {
              }.getType());
          assertThat(actualTxResults).isEqualTo(txResults);

          context.completeNow();
        })));
  }

  @Test
  void getTxResult(VertxTestContext context) {
    TransactionResult transactionResult = TransactionResult.successful();

    HashCode messageHash = HashCode.fromString(HASH_STRING);
    when(qaService.getTxResult(messageHash)).thenReturn(Optional.of(transactionResult));

    get(BLOCKCHAIN_TRANSACTION_RESULT_PATH.replace(":" + MESSAGE_HASH_PARAM, HASH_STRING))
        .send(context.succeeding(response -> context.verify(() -> {
          assertThat(response.statusCode())
              .isEqualTo(HTTP_OK);

          String body = response.bodyAsString();
          Object actualResult = JSON_SERIALIZER
              .fromJson(body, new TypeToken<TransactionResult>() {
              }.getType());
          assertThat(actualResult).isEqualTo(transactionResult);

          context.completeNow();
        })));
  }

  @Test
  void getNonexistentTxResult(VertxTestContext context) {
    HashCode messageHash = HashCode.fromString(HASH_STRING);
    when(qaService.getTxResult(messageHash)).thenReturn(Optional.empty());

    get(BLOCKCHAIN_TRANSACTION_RESULT_PATH.replace(":" + MESSAGE_HASH_PARAM, HASH_STRING))
        .send(context.succeeding(response -> context.verify(() -> {
          assertThat(response.statusCode())
              .isEqualTo(HTTP_NOT_FOUND);

          context.completeNow();
        })));
  }

  @Test
  void getTxLocations(VertxTestContext context) {
    Map<HashCode, TransactionLocation> txLocations = ImmutableMap.of(
        HASH_1, TransactionLocation.valueOf(1L, 1L),
        HASH_2, TransactionLocation.valueOf(1L, 2L));

    when(qaService.getTxLocations()).thenReturn(txLocations);

    get(BLOCKCHAIN_TRANSACTION_LOCATIONS_PATH)
        .send(context.succeeding(response -> context.verify(() -> {
          assertThat(response.statusCode())
              .isEqualTo(HTTP_OK);

          String body = response.bodyAsString();
          Object actualTxLocations = JSON_SERIALIZER
              .fromJson(body, new TypeToken<Map<HashCode, TransactionLocation>>() {
              }.getType());
          assertThat(actualTxLocations).isEqualTo(txLocations);

          context.completeNow();
        })));
  }

  @Test
  void getTxLocation(VertxTestContext context) {
    TransactionLocation transactionLocation = TransactionLocation.valueOf(1L, 1L);

    HashCode messageHash = HashCode.fromString(HASH_STRING);
    when(qaService.getTxLocation(messageHash)).thenReturn(Optional.of(transactionLocation));

    get(BLOCKCHAIN_TRANSACTION_LOCATION_PATH.replace(":" + MESSAGE_HASH_PARAM, HASH_STRING))
        .send(context.succeeding(response -> context.verify(() -> {
          assertThat(response.statusCode())
              .isEqualTo(HTTP_OK);

          String body = response.bodyAsString();
          Object actualLocation = JSON_SERIALIZER
              .fromJson(body, new TypeToken<TransactionLocation>() {
              }.getType());
          assertThat(actualLocation).isEqualTo(transactionLocation);

          context.completeNow();
        })));
  }

  @Test
  void getNonexistentTxLocation(VertxTestContext context) {
    HashCode messageHash = HashCode.fromString(HASH_STRING);
    when(qaService.getTxLocation(messageHash)).thenReturn(Optional.empty());

    get(BLOCKCHAIN_TRANSACTION_LOCATION_PATH.replace(":" + MESSAGE_HASH_PARAM, HASH_STRING))
        .send(context.succeeding(response -> context.verify(() -> {
          assertThat(response.statusCode())
              .isEqualTo(HTTP_NOT_FOUND);

          context.completeNow();
        })));
  }

  @Test
  void getBlocks(VertxTestContext context) {
    Map<HashCode, Block> blocks = Maps.uniqueIndex(
        Arrays.asList(createBlock(1L), createBlock(2L)),
        Block::getBlockHash);

    when(qaService.getBlocks()).thenReturn(blocks);

    get(BLOCKCHAIN_BLOCKS_PATH)
        .send(context.succeeding(response -> context.verify(() -> {
          assertThat(response.statusCode())
              .isEqualTo(HTTP_OK);

          String body = response.bodyAsString();
          Object actualBlocks = JSON_SERIALIZER
              .fromJson(body, new TypeToken<Map<HashCode, Block>>() {
              }.getType());
          assertThat(actualBlocks).isEqualTo(blocks);

          context.completeNow();
        })));
  }

  @Test
  void getBlock(VertxTestContext context) {
    Block block = createBlock(1L);

    long blockHeight = block.getHeight();
    when(qaService.getBlock(blockHeight)).thenReturn(block);

    get(BLOCKCHAIN_BLOCK_PATH.replace(":" + BLOCK_HEIGHT_PARAM, Long.toString(blockHeight)))
        .send(context.succeeding(response -> context.verify(() -> {
          assertThat(response.statusCode())
              .isEqualTo(HTTP_OK);

          String body = response.bodyAsString();
          Object actualBlock = JSON_SERIALIZER
              .fromJson(body, new TypeToken<Block>() {
              }.getType());
          assertThat(actualBlock).isEqualTo(block);

          context.completeNow();
        })));
  }

  @Test
  void getNonexistentBlock(VertxTestContext context) {
    long blockHeight = 1L;

    when(qaService.getBlock(blockHeight)).thenThrow(new IndexOutOfBoundsException());

    get(BLOCKCHAIN_BLOCK_PATH.replace(":" + BLOCK_HEIGHT_PARAM, Long.toString(blockHeight)))
        .send(context.succeeding(response -> context.verify(() -> {
          assertThat(response.statusCode())
              .isEqualTo(HTTP_BAD_REQUEST);

          context.completeNow();
        })));
  }

  @Test
  void getLastBlock(VertxTestContext context) {
    Block block = createBlock(1L);

    when(qaService.getLastBlock()).thenReturn(block);

    get(BLOCKCHAIN_LAST_BLOCK_PATH)
        .send(context.succeeding(response -> context.verify(() -> {
          assertThat(response.statusCode())
              .isEqualTo(HTTP_OK);

          String body = response.bodyAsString();
          Object actualBlock = JSON_SERIALIZER
              .fromJson(body, new TypeToken<Block>() {
              }.getType());
          assertThat(actualBlock).isEqualTo(block);

          context.completeNow();
        })));
  }

  @Test
  void getActualConfiguration(VertxTestContext context) {
    StoredConfiguration configuration = createConfiguration();
    when(qaService.getActualConfiguration()).thenReturn(configuration);

    get(GET_ACTUAL_CONFIGURATION_PATH)
        .send(context.succeeding(response -> context.verify(() -> {
          assertAll(
              () -> assertThat(response.statusCode()).isEqualTo(HTTP_OK),
              () -> {
                String body = response.bodyAsString();
                StoredConfiguration storedConfiguration = JSON_SERIALIZER
                    .fromJson(body, StoredConfiguration.class);

                assertThat(storedConfiguration).isEqualTo(configuration);
              });
          context.completeNow();
        })));
  }

  /**
   * Creates a builder of a block, fully initialized with defaults, inferred from the height.
   * An invocation with the same height will produce exactly the same builder. The block hash
   * is <strong>not</strong> equal to the hash of the block with such parameters.
   *
   * @param blockHeight a block height
   * @return a new block builder
   */
  private static Block createBlock(long blockHeight) {
    HashFunction hashFunction = Hashing.sha256();
    return Block.builder()
        .proposerId(0)
        .height(blockHeight)
        .numTransactions(0)
        .blockHash(hashFunction.hashLong(blockHeight))
        .previousBlockHash(hashFunction.hashLong(blockHeight - 1))
        .txRootHash(hashFunction.hashString("transactions at" + blockHeight, UTF_8))
        .stateHash(hashFunction.hashString("state hash at " + blockHeight, UTF_8))
        .build();
  }

  private StoredConfiguration createConfiguration() {
    return StoredConfiguration.builder()
        .previousCfgHash(HashCode.fromString("11"))
        .actualFrom(1)
        .validatorKeys(
            singletonList(
                ValidatorKey.builder()
                    .consensusKey(PublicKey.fromHexString("22"))
                    .serviceKey(PublicKey.fromHexString("33"))
                    .build()
            )
        )
        .consensusConfiguration(
            ConsensusConfiguration.builder()
                .roundTimeout(1)
                .statusTimeout(2)
                .peersTimeout(3)
                .txsBlockLimit(4)
                .maxMessageLen(5)
                .minProposeTimeout(6)
                .maxProposeTimeout(7)
                .proposeTimeoutThreshold(8)
                .build()
        )
        .build();
  }

  private HttpRequest<Buffer> post(String requestPath) {
    return webClient.post(port, HOST, requestPath);
  }

  private HttpRequest<Buffer> get(String requestPath) {
    return webClient.get(port, HOST, requestPath);
  }

  private static MultiMap multiMap(String k1, String v1, String... entries) {
    checkArgument(entries.length % 2 == 0);

    MultiMap params = MultiMap.caseInsensitiveMultiMap()
        .add(k1, v1);
    int numEntries = entries.length / 2;
    IntStream.range(0, numEntries)
        .forEach(i -> params.add(entries[2 * i], entries[2 * i + 1]));

    return params;
  }

  private String getCounterUri(HashCode id) {
    return getCounterUri(String.valueOf(id));
  }

  private String getCounterUri(String id) {
    try {
      return "/counter/" + URLEncoder.encode(id, "UTF-8");
    } catch (UnsupportedEncodingException e) {
      throw new AssertionError("UTF-8 must be supported", e);
    }
  }

  private Throwable wrappingChecked(Class<? extends Throwable> checkedException) {
    Throwable wrappingException = logSafeExceptionMock(RuntimeException.class);
    Throwable cause = logSafeExceptionMock(checkedException);
    when(wrappingException.getCause()).thenReturn(cause);
    return wrappingException;
  }

  private Throwable logSafeExceptionMock(Class<? extends Throwable> exceptionType) {
    Throwable t = mock(exceptionType);
    lenient().when(t.getStackTrace()).thenReturn(new StackTraceElement[0]);
    return t;
  }

  private Handler<AsyncResult<HttpResponse<Buffer>>> checkCreatedTransaction(
      VertxTestContext context, HashCode expectedTxHash) {
    return context.succeeding(
        response -> context.verify(() -> {
          assertAll(
              () -> assertThat(response.bodyAsString()).isEqualTo(expectedTxHash.toString()),
              () -> assertThat(response.statusCode()).isEqualTo(HTTP_CREATED),
              () -> assertThat(response.getHeader("Location"))
                  .isEqualTo("/api/explorer/v1/transactions/" + expectedTxHash)
          );
          context.completeNow();
        }));
  }

<<<<<<< HEAD
=======
  private Handler<AsyncResult<HttpResponse<Buffer>>> checkInvalidTransaction(
      VertxTestContext context) {
    return context.succeeding(
        response -> context.verify(() -> {
          assertAll(
              () -> assertThat(response.statusCode()).isEqualTo(HTTP_BAD_REQUEST),
              () -> assertThat(response.bodyAsString()).startsWith("Transaction is not valid")
          );
          context.completeNow();
        })
    );
  }

  private static TransactionMessage transactionMessageSource(String payloadString) {
    CryptoFunction cryptoFunction = CryptoFunctions.ed25519();
    KeyPair keys = cryptoFunction.generateKeyPair();
    return TransactionMessage.builder()
        .serviceId((short) 0)
        .transactionId((short) 1)
        .payload(Bytes.bytes(payloadString))
        .sign(keys, cryptoFunction);
  }
>>>>>>> 8d2b9e85
}<|MERGE_RESOLUTION|>--- conflicted
+++ resolved
@@ -16,14 +16,7 @@
 
 package com.exonum.binding.qaservice;
 
-<<<<<<< HEAD
 import static com.exonum.binding.common.hash.Hashing.sha256;
-import static com.exonum.binding.common.serialization.json.JsonSerializer.json;
-import static com.exonum.binding.qaservice.ApiController.BLOCKCHAIN_ALL_BLOCK_HASHES_PATH;
-import static com.exonum.binding.qaservice.ApiController.BLOCKCHAIN_BLOCK_TRANSACTIONS_PATH;
-import static com.exonum.binding.qaservice.ApiController.BLOCKCHAIN_HEIGHT_PATH;
-import static com.exonum.binding.qaservice.ApiController.GET_ACTUAL_CONFIGURATION_PATH;
-=======
 import static com.exonum.binding.qaservice.ApiController.QaPaths.BLOCKCHAIN_BLOCKS_PATH;
 import static com.exonum.binding.qaservice.ApiController.QaPaths.BLOCKCHAIN_BLOCK_HASHES_PATH;
 import static com.exonum.binding.qaservice.ApiController.QaPaths.BLOCKCHAIN_BLOCK_PATH;
@@ -42,13 +35,10 @@
 import static com.exonum.binding.qaservice.ApiController.QaPaths.MESSAGE_HASH_PARAM;
 import static com.exonum.binding.qaservice.ApiController.QaPaths.SUBMIT_CREATE_COUNTER_TX_PATH;
 import static com.exonum.binding.qaservice.ApiController.QaPaths.SUBMIT_INCREMENT_COUNTER_TX_PATH;
-import static com.exonum.binding.qaservice.ApiController.QaPaths.SUBMIT_INVALID_THROWING_TX_PATH;
-import static com.exonum.binding.qaservice.ApiController.QaPaths.SUBMIT_INVALID_TX_PATH;
 import static com.exonum.binding.qaservice.ApiController.QaPaths.SUBMIT_UNKNOWN_TX_PATH;
 import static com.exonum.binding.qaservice.ApiController.QaPaths.SUBMIT_VALID_ERROR_TX_PATH;
 import static com.exonum.binding.qaservice.ApiController.QaPaths.SUBMIT_VALID_THROWING_TX_PATH;
 import static com.exonum.binding.qaservice.ApiController.hexEncodeTransactionMessages;
->>>>>>> 8d2b9e85
 import static com.google.common.base.Preconditions.checkArgument;
 import static java.net.HttpURLConnection.HTTP_BAD_REQUEST;
 import static java.net.HttpURLConnection.HTTP_CREATED;
@@ -80,20 +70,15 @@
 import com.exonum.binding.common.crypto.KeyPair;
 import com.exonum.binding.common.crypto.PublicKey;
 import com.exonum.binding.common.hash.HashCode;
-<<<<<<< HEAD
-import com.exonum.binding.service.InternalServerError;
-=======
 import com.exonum.binding.common.hash.HashFunction;
 import com.exonum.binding.common.hash.Hashing;
 import com.exonum.binding.common.message.TransactionMessage;
 import com.exonum.binding.common.serialization.json.JsonSerializer;
 import com.exonum.binding.service.InternalServerError;
-import com.exonum.binding.service.InvalidTransactionException;
 import com.exonum.binding.test.Bytes;
 import com.google.common.collect.ImmutableMap;
 import com.google.common.collect.Maps;
 import com.google.gson.Gson;
->>>>>>> 8d2b9e85
 import com.google.gson.reflect.TypeToken;
 import io.vertx.core.AsyncResult;
 import io.vertx.core.Handler;
@@ -133,9 +118,6 @@
 
   private static final HashCode EXPECTED_TX_HASH = sha256().hashInt(1);
 
-<<<<<<< HEAD
-  @Mock
-=======
   private static final String HASH_STRING = "ab";
   private static final HashCode HASH_1 = HashCode.fromInt(0x00);
   private static final HashCode HASH_2 = HashCode.fromInt(0x01);
@@ -146,7 +128,7 @@
       .registerTypeAdapterFactory(TransactionResultAdapterFactory.create())
       .create();
 
->>>>>>> 8d2b9e85
+  @Mock
   QaService qaService;
 
   HttpServer httpServer;
@@ -207,31 +189,6 @@
   }
 
   @Test
-<<<<<<< HEAD
-=======
-  void submitCreateCounter_InvalidTransaction(VertxTestContext context) {
-    String counterName = "counter 1";
-    MultiMap params = multiMap("name", counterName);
-
-    Throwable error = wrappingChecked(InvalidTransactionException.class);
-    when(qaService.submitCreateCounter(counterName))
-        .thenThrow(error);
-
-    post(SUBMIT_CREATE_COUNTER_TX_PATH)
-        .sendForm(params, context.succeeding(response -> {
-          context.verify(() -> {
-            assertThat(response.statusCode()).isEqualTo(HTTP_BAD_REQUEST);
-
-            assertThat(response.bodyAsString())
-                .startsWith("Transaction is not valid:");
-
-            context.completeNow();
-          });
-        }));
-  }
-
-  @Test
->>>>>>> 8d2b9e85
   void submitCreateCounter_IllegalArgumentSomewhere(VertxTestContext context) {
     String counterName = "counter 1";
     MultiMap params = multiMap("name", counterName);
@@ -280,27 +237,6 @@
   }
 
   @Test
-<<<<<<< HEAD
-=======
-  void submitInvalidTx(VertxTestContext context) {
-    Throwable error = wrappingChecked(InvalidTransactionException.class);
-    when(qaService.submitInvalidTx()).thenThrow(error);
-
-    post(SUBMIT_INVALID_TX_PATH)
-        .send(checkInvalidTransaction(context));
-  }
-
-  @Test
-  void submitInvalidThrowingTx(VertxTestContext context) {
-    Throwable error = wrappingChecked(InvalidTransactionException.class);
-    when(qaService.submitInvalidThrowingTx()).thenThrow(error);
-
-    post(SUBMIT_INVALID_THROWING_TX_PATH)
-        .send(checkInvalidTransaction(context));
-  }
-
-  @Test
->>>>>>> 8d2b9e85
   void submitValidThrowing(VertxTestContext context) {
     long seed = 10L;
 
@@ -354,11 +290,7 @@
 
   @Test
   void getCounter(VertxTestContext context) {
-<<<<<<< HEAD
-    HashCode id = sha256().hashInt(2);
-=======
     HashCode id = HASH_1;
->>>>>>> 8d2b9e85
     String name = "counter";
     long value = 10L;
     Counter counter = new Counter(name, value);
@@ -381,11 +313,7 @@
 
   @Test
   void getCounter_NoCounter(VertxTestContext context) {
-<<<<<<< HEAD
-    HashCode id = sha256().hashInt(2);
-=======
     HashCode id = HASH_1;
->>>>>>> 8d2b9e85
     when(qaService.getValue(id))
         .thenReturn(Optional.empty());
 
@@ -876,21 +804,6 @@
         }));
   }
 
-<<<<<<< HEAD
-=======
-  private Handler<AsyncResult<HttpResponse<Buffer>>> checkInvalidTransaction(
-      VertxTestContext context) {
-    return context.succeeding(
-        response -> context.verify(() -> {
-          assertAll(
-              () -> assertThat(response.statusCode()).isEqualTo(HTTP_BAD_REQUEST),
-              () -> assertThat(response.bodyAsString()).startsWith("Transaction is not valid")
-          );
-          context.completeNow();
-        })
-    );
-  }
-
   private static TransactionMessage transactionMessageSource(String payloadString) {
     CryptoFunction cryptoFunction = CryptoFunctions.ed25519();
     KeyPair keys = cryptoFunction.generateKeyPair();
@@ -900,5 +813,4 @@
         .payload(Bytes.bytes(payloadString))
         .sign(keys, cryptoFunction);
   }
->>>>>>> 8d2b9e85
 }