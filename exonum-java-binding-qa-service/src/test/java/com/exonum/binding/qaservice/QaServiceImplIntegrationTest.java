/*
 * Copyright 2018 The Exonum Team
 *
 * Licensed under the Apache License, Version 2.0 (the "License");
 * you may not use this file except in compliance with the License.
 * You may obtain a copy of the License at
 *
 *     http://www.apache.org/licenses/LICENSE-2.0
 *
 * Unless required by applicable law or agreed to in writing, software
 * distributed under the License is distributed on an "AS IS" BASIS,
 * WITHOUT WARRANTIES OR CONDITIONS OF ANY KIND, either express or implied.
 * See the License for the specific language governing permissions and
 * limitations under the License.
 */

package com.exonum.binding.qaservice;

import static com.exonum.binding.common.hash.Hashing.sha256;
import static com.exonum.binding.qaservice.QaServiceImpl.AFTER_COMMIT_COUNTER_NAME;
import static com.exonum.binding.qaservice.QaServiceImpl.DEFAULT_COUNTER_NAME;
import static com.exonum.binding.qaservice.QaServiceImpl.INITIAL_SERVICE_CONFIGURATION;
import static com.exonum.binding.qaservice.transactions.ContextUtils.newContext;
import static com.exonum.binding.test.Bytes.bytes;
import static com.exonum.binding.test.Bytes.createPrefixed;
import static java.nio.charset.StandardCharsets.UTF_8;
import static org.assertj.core.api.Assertions.assertThat;
import static org.junit.jupiter.api.Assertions.assertThrows;
import static org.mockito.ArgumentMatchers.any;
import static org.mockito.ArgumentMatchers.eq;
import static org.mockito.Mockito.mock;
import static org.mockito.Mockito.verify;
import static org.mockito.Mockito.when;

import com.exonum.binding.blockchain.Block;
import com.exonum.binding.blockchain.TransactionLocation;
import com.exonum.binding.blockchain.TransactionResult;
import com.exonum.binding.common.hash.HashCode;
import com.exonum.binding.common.message.TransactionMessage;
import com.exonum.binding.proxy.Cleaner;
import com.exonum.binding.proxy.CloseFailuresException;
import com.exonum.binding.qaservice.transactions.CreateCounterTx;
import com.exonum.binding.qaservice.transactions.IncrementCounterTx;
import com.exonum.binding.qaservice.transactions.ThrowingTx;
import com.exonum.binding.service.BlockCommittedEvent;
import com.exonum.binding.service.BlockCommittedEventImpl;
import com.exonum.binding.service.Node;
import com.exonum.binding.service.NodeFake;
import com.exonum.binding.service.Schema;
import com.exonum.binding.service.TransactionConverter;
import com.exonum.binding.storage.database.Fork;
import com.exonum.binding.storage.database.MemoryDb;
import com.exonum.binding.storage.database.Snapshot;
import com.exonum.binding.storage.database.View;
import com.exonum.binding.storage.indices.MapIndex;
import com.exonum.binding.test.RequiresNativeLibrary;
import com.exonum.binding.transaction.RawTransaction;
import com.exonum.binding.transaction.TransactionContext;
import com.exonum.binding.util.LibraryLoader;
import io.vertx.core.Vertx;
import io.vertx.ext.web.Router;
import io.vertx.junit5.VertxExtension;
import java.util.List;
import java.util.Map;
import java.util.Optional;
import java.util.OptionalInt;
import org.apache.logging.log4j.LogManager;
import org.apache.logging.log4j.core.LoggerContext;
import org.apache.logging.log4j.core.config.Configuration;
import org.apache.logging.log4j.test.appender.ListAppender;
import org.junit.jupiter.api.AfterEach;
import org.junit.jupiter.api.BeforeEach;
import org.junit.jupiter.api.Test;
import org.junit.jupiter.api.extension.ExtendWith;

@ExtendWith(VertxExtension.class)
class QaServiceImplIntegrationTest {

  private static final String NO_GENESIS_BLOCK_ERROR_MESSAGE =
      "An attempt to get the actual `height` during creating the genesis block";
  private static final HashCode DEFAULT_TX_MESSAGE_HASH = HashCode.fromString("a0a0a0a0");

  static {
    LibraryLoader.load();
  }

  private QaServiceImpl service;
  private Node node;
  private Vertx vertx;
  private ListAppender logAppender;

  @BeforeEach
  void setUp(Vertx vertx) {
    TransactionConverter transactionConverter = mock(TransactionConverter.class);
    service = new QaServiceImpl(transactionConverter);
    node = mock(Node.class);
    this.vertx = vertx;
    logAppender = getCapturingLogAppender();
  }

  private static ListAppender getCapturingLogAppender() {
    LoggerContext ctx = (LoggerContext) LogManager.getContext(false);
    Configuration config = ctx.getConfiguration();
    ListAppender appender = (ListAppender) config.getAppenders().get("ListAppender");
    // Clear the appender so that it doesn't contain entries from the previous tests.
    appender.clear();
    return appender;
  }

  @AfterEach
  void tearDown() {
    logAppender.clear();
  }

  @Test
  void createDataSchema() {
    View view = mock(View.class);
    Schema dataSchema = service.createDataSchema(view);

    assertThat(dataSchema).isInstanceOf(QaSchema.class);
  }

  @Test
  @RequiresNativeLibrary
  void getStateHashesLogsThem() throws CloseFailuresException {
    try (MemoryDb db = MemoryDb.newInstance();
        Cleaner cleaner = new Cleaner()) {
      Snapshot view = db.createSnapshot(cleaner);

      List<HashCode> stateHashes = service.getStateHashes(view);
      int numMerklizedCollections = 1;
      assertThat(stateHashes).hasSize(numMerklizedCollections);

      List<String> logMessages = logAppender.getMessages();
      int expectedNumMessages = 1;
      assertThat(logMessages).hasSize(expectedNumMessages);

      assertThat(logMessages.get(0))
          .contains("ERROR")
          .contains(stateHashes.get(0).toString());
    }
  }

  @Test
  @RequiresNativeLibrary
  void initialize() throws CloseFailuresException {
    try (MemoryDb db = MemoryDb.newInstance();
        Cleaner cleaner = new Cleaner()) {
      Fork view = db.createFork(cleaner);
      Optional<String> initialConfiguration = service.initialize(view);

      // Check the configuration.
      assertThat(initialConfiguration).hasValue(INITIAL_SERVICE_CONFIGURATION);

      // Check that both the default and afterCommit counters were created.
      QaSchema schema = new QaSchema(view);
      MapIndex<HashCode, Long> counters = schema.counters();
      MapIndex<HashCode, String> counterNames = schema.counterNames();

      HashCode defaultCounterId = sha256().hashString(DEFAULT_COUNTER_NAME, UTF_8);
      HashCode afterCommitCounterId = sha256().hashString(AFTER_COMMIT_COUNTER_NAME, UTF_8);

      assertThat(counters.get(defaultCounterId)).isEqualTo(0L);
      assertThat(counterNames.get(defaultCounterId)).isEqualTo(DEFAULT_COUNTER_NAME);
      assertThat(counters.get(afterCommitCounterId)).isEqualTo(0L);
      assertThat(counterNames.get(afterCommitCounterId)).isEqualTo(AFTER_COMMIT_COUNTER_NAME);
    }
  }

  @Test
  void submitCreateCounter() throws Exception {
    setServiceNode(node);

    when(node.submitTransaction(any(RawTransaction.class))).thenReturn(DEFAULT_TX_MESSAGE_HASH);

    String counterName = "bids";
    HashCode txHash = service.submitCreateCounter(counterName);

    CreateCounterTx expectedTx = new CreateCounterTx(counterName);
    RawTransaction expectedRawTx = CreateCounterTx.converter().toRawTransaction(expectedTx);

    assertThat(txHash).isEqualTo(DEFAULT_TX_MESSAGE_HASH);
    verify(node).submitTransaction(eq(expectedRawTx));
  }

  @Test
  void submitIncrementCounter() throws Exception {
    setServiceNode(node);
    when(node.submitTransaction(any(RawTransaction.class))).thenReturn(DEFAULT_TX_MESSAGE_HASH);

    long seed = 1L;
    HashCode counterId = sha256()
        .hashString("Cats counter", UTF_8);
    HashCode txHash = service.submitIncrementCounter(seed, counterId);

    IncrementCounterTx expectedTx = new IncrementCounterTx(seed, counterId);
    RawTransaction expectedRawTx = IncrementCounterTx.converter().toRawTransaction(expectedTx);

    assertThat(txHash).isEqualTo(DEFAULT_TX_MESSAGE_HASH);
    verify(node).submitTransaction(eq(expectedRawTx));
  }

  @Test
  void submitValidThrowingTx() throws Exception {
    setServiceNode(node);
    when(node.submitTransaction(any(RawTransaction.class))).thenReturn(DEFAULT_TX_MESSAGE_HASH);

    long seed = 1L;
    HashCode txHash = service.submitValidThrowingTx(seed);

    ThrowingTx expectedTx = new ThrowingTx(seed);
    RawTransaction expectedRawTx = ThrowingTx.converter().toRawTransaction(expectedTx);

    assertThat(txHash).isEqualTo(DEFAULT_TX_MESSAGE_HASH);
    verify(node).submitTransaction(eq(expectedRawTx));
  }

  @Test
  void submitUnknownTx() throws Exception {
    setServiceNode(node);
    when(node.submitTransaction(any(RawTransaction.class))).thenReturn(DEFAULT_TX_MESSAGE_HASH);

    HashCode txHash = service.submitUnknownTx();

    assertThat(txHash).isEqualTo(DEFAULT_TX_MESSAGE_HASH);
  }

  @Test
  void submitUnknownTxBeforeNodeIsSet() {
    // Do not set the node: try to submit transaction with a null node.
    assertThrows(IllegalStateException.class,
        () -> service.submitUnknownTx());
  }

  @Test
  @RequiresNativeLibrary
  void getValue() throws CloseFailuresException {
    try (MemoryDb db = MemoryDb.newInstance()) {
      node = new NodeFake(db);
      setServiceNode(node);

      // Create a counter with the given name
      String counterName = "bids";
      try (Cleaner cleaner = new Cleaner()) {
        Fork view = db.createFork(cleaner);

        // Execute the transaction
        TransactionContext context = newContext(view);
        new CreateCounterTx(counterName)
            .execute(context);

        db.merge(view);
      }

      // Check that the service returns expected value
      HashCode counterId = sha256().hashString(counterName, UTF_8);
      Optional<Counter> counterValueOpt = service.getValue(counterId);
      Counter expectedCounter = new Counter(counterName, 0L);
      assertThat(counterValueOpt).hasValue(expectedCounter);
    }
  }

  @Test
  @RequiresNativeLibrary
  void getValueNoSuchCounter() {
    withNodeFake(() -> {
      HashCode counterId = sha256().hashString("Unknown counter", UTF_8);
      // Check there is no such counter
      assertThat(service.getValue(counterId)).isEmpty();
    });
  }

  @Test
  void getValueBeforeInit() {
    assertThrows(IllegalStateException.class,
        () -> service.getValue(HashCode.fromInt(1))
    );
  }

  @Test
  @RequiresNativeLibrary
  void getHeight() {
    withNodeFake(() -> {
      Exception e = assertThrows(RuntimeException.class, () -> service.getHeight());
      assertThat(e).hasMessageContaining(NO_GENESIS_BLOCK_ERROR_MESSAGE);
    });
  }

  @Test
  @RequiresNativeLibrary
  void getBlockHashes() {
    withNodeFake(() -> {
      List<HashCode> hashes = service.getBlockHashes();
      assertThat(hashes).isEmpty();
    });
  }

  @Test
  @RequiresNativeLibrary
  void getBlockTransactionsByHeight() {
    withNodeFake(() -> {
      Exception e = assertThrows(RuntimeException.class, () -> service.getBlockTransactions(0L));
      assertThat(e).hasMessageContaining(NO_GENESIS_BLOCK_ERROR_MESSAGE);
    });
  }

  @Test
  @RequiresNativeLibrary
  void afterCommit() throws Exception {
    try (MemoryDb db = MemoryDb.newInstance();
        Cleaner cleaner = new Cleaner()) {
      Fork fork = db.createFork(cleaner);
      setServiceNode(node);
      when(node.submitTransaction(any(RawTransaction.class))).thenReturn(DEFAULT_TX_MESSAGE_HASH);
      service.initialize(fork);

      Snapshot snapshot = db.createSnapshot(cleaner);
      long height = 0L;
      BlockCommittedEvent event =
          BlockCommittedEventImpl.valueOf(snapshot, OptionalInt.of(1), height);
      service.afterCommit(event);

      HashCode counterId = sha256().hashString(AFTER_COMMIT_COUNTER_NAME, UTF_8);
      IncrementCounterTx expectedTx = new IncrementCounterTx(height, counterId);
      RawTransaction expectedRawTx = IncrementCounterTx.converter().toRawTransaction(expectedTx);

      verify(node).submitTransaction(eq(expectedRawTx));
    }
  }

  @Test
  void getActualConfigurationBeforeInit() {
    assertThrows(IllegalStateException.class,
        () -> service.getActualConfiguration());
  }

  @Test
  @RequiresNativeLibrary
  void getActualConfiguration() {
    withNodeFake(() -> {
      Throwable t = assertThrows(RuntimeException.class, () -> service.getActualConfiguration());
      assertThat(t.getMessage()).contains("Couldn't not find any config for"
          + " height 0, that means that genesis block was created incorrectly.");
    });
  }

  @Test
  @RequiresNativeLibrary
  void getBlockTransactionsByBlockId() {
    withNodeFake(() -> {
      Throwable t = assertThrows(RuntimeException.class, () -> service.getBlockTransactions(0L));
      assertThat(t.getMessage()).contains(NO_GENESIS_BLOCK_ERROR_MESSAGE);
    });
  }

  @Test
  @RequiresNativeLibrary
  void getTxMessages() {
    withNodeFake(() -> {
      Map<HashCode, TransactionMessage> txMessages = service.getTxMessages();
      assertThat(txMessages).isEmpty();
    });
  }

  @Test
  @RequiresNativeLibrary
  void getTxResults() {
    withNodeFake(() -> {
      Map<HashCode, TransactionResult> txResults = service.getTxResults();
      assertThat(txResults).isEmpty();
    });
  }

  @Test
  @RequiresNativeLibrary
  void getTxResult() {
    withNodeFake(() -> {
      HashCode messageHash = HashCode.fromBytes(createPrefixed(bytes(0x00), 32));
      Optional<TransactionResult> txResult = service.getTxResult(messageHash);
      assertThat(txResult).isEmpty();
    });
  }

  @Test
  @RequiresNativeLibrary
  void getTxLocations() {
    withNodeFake(() -> {
      Map<HashCode, TransactionLocation> txLocations = service.getTxLocations();
      assertThat(txLocations).isEmpty();
    });
  }

  @Test
  @RequiresNativeLibrary
  void getTxLocation() {
    withNodeFake(() -> {
      HashCode messageHash = HashCode.fromString("ab");
      Optional<TransactionLocation> txLocation = service.getTxLocation(messageHash);
      assertThat(txLocation).isEmpty();
    });
  }

  @Test
  @RequiresNativeLibrary
  void getBlocks() {
    withNodeFake(() -> {
      Map<HashCode, Block> blocks = service.getBlocks();
      assertThat(blocks).isEmpty();
    });
  }

  @Test
  @RequiresNativeLibrary
  void getBlockByHeight() {
    withNodeFake(() -> {
      long blockHeight = 0L;
      Throwable t =
          assertThrows(RuntimeException.class, () -> service.getBlockByHeight(blockHeight));
      assertThat(t.getMessage()).contains(NO_GENESIS_BLOCK_ERROR_MESSAGE);
    });
  }

  @Test
  @RequiresNativeLibrary
  void getBlockById() {
    withNodeFake(() -> {
      HashCode blockId = HashCode.fromString("ab");
      assertThat(service.getBlockById(blockId)).isEmpty();
    });
  }

  @Test
  @RequiresNativeLibrary
  void getLastBlock() {
    withNodeFake(() -> {
      Exception e = assertThrows(RuntimeException.class, () -> service.getLastBlock());
<<<<<<< HEAD
      assertThat(e).hasMessageContaining(
          "An attempt to get the `last_block` during creating the genesis block.");
=======
      assertThat(e).hasMessageContaining("An attempt to get the `last_block` during creating the"
          + " genesis block.");
>>>>>>> 49e1e8a0
    });
  }

  /** Runs a test with a service with a node fake set. */
  private void withNodeFake(Runnable test) {
    try (MemoryDb db = MemoryDb.newInstance()) {
      node = new NodeFake(db);
      setServiceNode(node);

      test.run();
    }
  }

  private void setServiceNode(Node node) {
    Router router = Router.router(vertx);
    service.createPublicApiHandlers(node, router);
  }
}<|MERGE_RESOLUTION|>--- conflicted
+++ resolved
@@ -434,13 +434,9 @@
   void getLastBlock() {
     withNodeFake(() -> {
       Exception e = assertThrows(RuntimeException.class, () -> service.getLastBlock());
-<<<<<<< HEAD
       assertThat(e).hasMessageContaining(
-          "An attempt to get the `last_block` during creating the genesis block.");
-=======
-      assertThat(e).hasMessageContaining("An attempt to get the `last_block` during creating the"
+          "An attempt to get the `last_block` during creating the"
           + " genesis block.");
->>>>>>> 49e1e8a0
     });
   }
 
